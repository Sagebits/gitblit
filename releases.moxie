--- conflicted
+++ resolved
@@ -1,3 +1,35 @@
+#
+# ${project.version} release
+#
+r26: {
+    title: ${project.name} ${project.version} released
+    id: ${project.version}
+    date: ${project.buildDate}
+    note: ~
+    html: ~
+    text: ~
+    security: ~
+    fixes: ~
+    changes:
+    - Replaced Dagger with Guice (ticket-80)
+    - Use release name as root directory in Gitblit GO artifacts (ticket-109)
+    - Show team type in teams page (pr-217, ticket-168)
+    additions:
+    - Maintenance ticket type (pr-223, ticket-206)
+    dependencyChanges:
+    - Guice 4.0-beta4 (ticket-80)
+    - SLF4j 1.7.7 (ticket-122)
+    - gson 2.2.2 (ticket-123)
+    - Freemarker 2.3.20 (ticket-124)
+    - Lucene 4.10.0 (ticket-159)
+    contributors:
+    - James Moger
+    - David Ostrovsky
+    - Alex Lewis
+    - Florian Zschocke
+    - Paul Martin
+}
+
 #
 # 1.6.1 release
 #
@@ -14,36 +46,6 @@
           * ticket-55: facilitating usage of tickets & git-flow in the web ui
           ''
     html: ~
-<<<<<<< HEAD
-    text: ~
-    security: ~
-    fixes:
-    - Fixed NPE when there are two repositories which only differ in case (pr-204, ticket-108)
-    - Fixed api/manager download links in documentation (issue-449, ticket-111)
-    - Fixed stackoverflow on (de)serialization of the history page (ticket-114)
-    - Fixed queries for milestones with hyphentated names (ticket-115)
-    - Fixed duplicate repositories on the dashboard (issue-454, ticket-117)
-    - Fixed lower-case project selection (ticket-118)
-    changes:
-    - Update Korean translation (pr-206, ticket-120)
-    - Improve web.canonicalUrl documentation (pr-205, ticket-121, issue-453)
-    additions: ~
-    dependencyChanges:
-    - Jetty 9.2.1 (pr-202)
-    - Lucene 4.8.1 (pr-201)
-    - JGit 3.4.0 (pr-200)
-    - Guice 4.0-beta4 (ticket-80)
-    - SLF4j 1.7.7 (ticket-122)
-    - gson 2.2.2 (ticket-123)
-    - Freemarker 2.3.20 (ticket-124)
-    contributors:
-    - James Moger
-    - David Ostrovsky
-    - Kyle Gottfried
-    - Yena Hong
-    - Eric Fairon
-    - Gareth Collins
-=======
     text: ''
           Highlights:
           
@@ -144,7 +146,6 @@
     - Stephan Krull
     - jliedy
     - Michael Glauche
->>>>>>> d6b70ab4
 }
 
 #
@@ -1563,11 +1564,6 @@
 	- James Moger
 }
 
-snapshot: ~
-<<<<<<< HEAD
-release: &r24
-releases: &r[1..24]
-=======
+snapshot: &26
 release: &r25
-releases: &r[1..25]
->>>>>>> d6b70ab4
+releases: &r[1..25]