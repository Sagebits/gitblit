--- conflicted
+++ resolved
@@ -1,17 +1,10 @@
 #
-# 1.6.2 release
-#
-<<<<<<< HEAD
+# ${project.version} release
+#
 r27: {
     title: ${project.name} ${project.version} released
     id: ${project.version}
     date: ${project.buildDate}
-=======
-r26: {
-    title: Gitblit 1.6.2 released
-    id: 1.6.2
-    date: 2014-10-28
->>>>>>> 5e0491c6
     note: ~
     html: ~
     text: ''
@@ -52,7 +45,7 @@
 r26: {
     title: Gitblit 1.6.2 released
     id: 1.6.2
-    date: ${project.buildDate}
+    date: 2014-10-28
     note: ~
     html: ~
     text: ~
@@ -1604,10 +1597,6 @@
 	- James Moger
 }
 
-<<<<<<< HEAD
 snapshot: &r27
-=======
-snapshot: ~
->>>>>>> 5e0491c6
 release: &r26
 releases: &r[1..26]