--- conflicted
+++ resolved
@@ -1,749 +1,744 @@
-#
-# ${project.version}
-#
-r17: {
-    title: Gitblit ${project.version} Released
-    id: ${project.version}
-    date: ${project.buildDate}
-	security:
-	- Raw servlet was insecure. If someone knew the exact repository name and path to a file, the raw blob could be retrieved bypassing security constraints. (issue 198)
-    fixes:
-     - Could not reset settings with $ or { characters through Gitblit Manager because they are not properly escaped
-	 - Added more error checking to blob page and blame page
-	 - Disable SNI extensions for client SSL connections
-	 - Use bash instead of sh in Linux/OSX shell scripts (issue 154)
-	 - Fix NPE when getting user's fork without repository list caching (issue 182)
-	 - Fix internal error on folder history links (issue 192)
-	 - Fixed incorrect icon file name for .doc files (issue 200)
-	 - Do not queue emails with no recipients (issue 201)
-	 - Disable view and blame links for deleted blobs (issue 216)
-	 - Fixed 1.2.x regression with individually symlinked repositories (issue 217)
-	 - Fixed UTF-8 encoding errors in email notifications (issue 218)
-	 - Fixed NPE in 1.2.1 Federation Client (issue 219)
-	 - Fixed extracting Groovy scripts on Express installs (issue 220)
-	 - Ensure Redmine url is properly formatted (issue 223)
-	 - Use standard ServletRequestWrapper instead of custom wrapper (issue 224)
-
-	changes:
-<<<<<<< HEAD
-=======
- 	 - Disable Gson's pretty printing which has a huge performance gain
-	 - Properly set application/json content-type on api calls
->>>>>>> bffa6449
-	 - Updated Polish translation
-	 
-    additions: 
-	 - Added a server setting to force a particular translation/Locale for all sessions
-	 - Added Git Daemon serving
-	 - Option to automatically tag branch tips on each push with an incremental revision number
-     - Implemented multiple repository owners
-     - Optional periodic LDAP user and team pre-fetching & synchronization
-     - Display name and version in Tomcat Manager
-     - FogBugz post-receive hook script
-     - Chinese translation
-	 - Support --baseFolder parameter in Federation Client
-	 - Added weblogic.xml to WAR for deployment on WebLogic (issue 199)
-	 - Support username substitution in web.otherUrls (issue 213)
-	 - Option to force client-side basic authentication instead of form-based authentication if web.authenticateViewPages=true (issue 222)
-
-    contributors:
-	- Bandarupalli Satyanarayana
-	- Christian Aistleitner
-	- Egbert Teeselink
-	- Hige Maniya
-	- Ikslawek
-	- Jay Meyer
-	- John Crygier
-	- Laurens Vrijnsen
-	- Lee Grofit
-	- Lukasz Jader
-	- Martijn Laan
-	- Michael Schaefers
-	- Philip Boutros
-	- Rafael Cavazin
-	- Ryan Schneider
-	- Sakurai Youhei
-	- Sarah Haselbauer
-	- Slawomir Bochenski
-	- Stardrad Yin
-	- Thomas Pummer
-	- Yukihiko Sawanobori
-    - github/akquinet
-    - github/dapengme
-	
-	dependencyChanges:
-	- JGit 2.3.1.201302201838-r
-	
-	settings:
-	- { name: 'git.daemonBindInterface', defaultValue: 'localhost' }
-	- { name: 'git.daemonPort', defaultValue: 9418 }
-    - { name: 'git.defaultIncrementalPushTagPrefix', defaultValue: 'r' }
-	- { name: 'web.forceDefaultLocale', defaultValue: ' ' }
-}
-
-#
-# 1.2.1
-#
-r16: {
-    title: Gitblit 1.2.1 Released
-    id: 1.2.1
-    date: 2013-01-15
-    note: ''
-          Because there are now several types of files and folders that must be considered Gitblit data, the default location for data has changed.
-          
-          You will need to move a few files around when upgrading.  Please see the Upgrading section of the <a href="setup.html">setup</a> page for details.
-
-          <b>Express Users</b> make sure to update your web.xml file with the ${baseFolder} values!
-          ''
-    fixes:
-    - Fixed nullpointer on recursively calculating folder sizes when there is a named pipe or symlink in the hierarchy
-    - Added nullchecking when concurrently forking a repository and trying to display the fork network (issue-187)
-    - Fixed bug where permission changes were not visible in the web ui to a logged-in user until the user logged-out and then logged back in again (issue-186)
-    - Fixed nullpointer on creating a repository with mixed case (issue 185)
-    - Include missing model classes in api library (issue-184)
-    - Fixed nullpointer when using *web.allowForking = true* && *git.cacheRepositoryList = false* (issue 182)
-    - Likely fix for commit and commitdiff page failures when a submodule reference changes (issue 178)
-    - Build project models from the repository model cache, when possible, to reduce page load time (issue 172)
-    - Fixed loading of Brazilian Portuguese translation from *nix server
-
-    additions:
-    - ''Fanout PubSub service for self-hosted [Sparkleshare](http://sparkleshare.org) notifications.
-      This service is disabled by default.''
-    - ''Implemented a simple push log based on a hidden, orphan branch refs/gitblit/pushes (issue 177)
-      The push log is not currently visible in the ui, but the data will be collected and it will be exposed to the ui in the next release.''
-    - Support for locally and remotely authenticated accounts in LdapUserService and RedmineUserService (issue 183)
-    - Added Dutch translation
-
-    changes:
-    - ''Gitblit GO and Gitblit WAR are now both configured by `gitblit.properties`. WAR is no longer configured by `web.xml`.
-      However, Express for OpenShift continues to be configured by `web.xml`.''
-    - Support for a *--baseFolder* command-line argument for Gitblit GO and Gitblit Certificate Authority
-    - Support for specifying a *${baseFolder}* parameter in `gitblit.properties` and `web.xml` for several settings
-    - Improve history display of a submodule link
-    - Updated Korean translation
-    - Updated checkstyle definition
-    
-    settings:
-    - { name: fanout.bindInterface, defaultValue: localhost }
-    - { name: fanout.port, defaultValue: 0 }
-    - { name: fanout.useNio, defaultValue: 'true' }
-    - { name: fanout.connectionLimit, defaultValue: 0 }
-
-    contributors:
-    - github/mystygage
-    - github/ds5apn
-    - github/kwoot
-    - github/inaiat
-}
-
-#
-# 1.2.0
-#
-r15: {
-    title: Gitblit 1.2.0 Released
-    id: 1.2.0
-    date: 2012-12-31
-    note: ''
-          The permissions model has changed in the 1.2.0 release.
-          If you are updating your server, you must also update any Gitblit Manager and Federation Client installs to 1.2.0 as well.  The data model used by the RPC mechanism has changed slightly for the new permissions infrastructure.
-          ''
-    fixes:
-    - Fixed regression in *isFrozen* (issue 181)
-    - Author metrics can be broken by newlines in email addresses from converted repositories (issue 176)
-    - Set subjectAlternativeName on generated SSL cert if CN is an ip address (issue 170)
-    - Fixed incorrect links on history page for files not in the current/active commit (issue 166)
-    - Empty repository page failed to handle missing repository (issue 160)
-    - Fixed broken ticgit urls (issue 157)
-    - Exclude submodules from zip downloads (issue 151)
-    - Fixed bug where repository ownership was not updated on rename user
-    - Fixed bug in create/rename repository if you explicitly specified the alias for the root group (e.g. main/myrepo) (issue 143)
-    - Wrapped Markdown parser with improved exception handler (issue 142)
-    - Fixed duplicate entries in repository cache (issue 140)
-    - Fixed connection leak in LDAPUserService (issue 139)
-    - Fixed bug in commit page where changes to a submodule threw a null pointer exception (issue 132)
-    - Fixed bug in the diff view for filenames that have non-ASCII characters (issue 128)
-
-    additions:
-    - ''
-      Implemented discrete repository permissions (issue 36)
-      
-        - V (view in web ui, RSS feeds, download zip)
-        - R (clone)
-        - RW (clone and push)
-        - RWC (clone and push with ref creation)
-        - RWD (clone and push with ref creation, deletion)
-        - RW+ (clone and push with ref creation, deletion, rewind)
-        
-      While not as sophisticated as Gitolite, this does give finer access controls.  These permissions fit in cleanly with the existing users.conf and users.properties files.  In Gitblit <= 1.1.0, all your existing user accounts have RW+ access.   If you are upgrading to 1.2.0, the RW+ access is *preserved* and you will have to lower/adjust accordingly.
-      ''
-    - ''Implemented *case-insensitive* regex repository permission matching (issue 36)
-
-      This allows you to specify a permission like `RW:mygroup/.*` to grant push privileges to all repositories within the *mygroup* project/folder.''
-    - Added DELETE, CREATE, and NON-FAST-FORWARD ref change logging
-    - ''Added support for personal repositories.
-      Personal repositories can be created by accounts with the *create* permission and are stored in *git.repositoriesFolder/~username*.  Each user with personal repositories will have a user page, something like the GitHub profile page.  Personal repositories have all the same features as common repositories, except personal repositories can be renamed by their owner.''
-    - ''Added support for server-side forking of a repository to a personal repository (issue 137)
-      In order to fork a repository, the user account must have the *fork* permission **and** the repository must *allow forks*.  The clone inherits the access list of its origin.  i.e. if Team A has clone access to the origin repository, then by default Team A also has clone access to the fork.  This is to facilitate collaboration.  The fork owner may change access to the fork and add/remove users/teams, etc as required <u>however</u> it should be noted that all personal forks will be enumerated in the fork network regardless of access view restrictions.  If you really must have an invisible fork, the clone it locally, create a new repository for your invisible fork, and push it back to Gitblit.''
-    - Added optional *create-on-push* support
-    - Added **experimental** JGit-based garbage collection service.  This service is disabled by default.
-    - ''Added support for X509 client certificate authentication.  (issue 106)
-      You can require all git servlet access be authenticated by a client certificate.  You may also specify the OID fingerprint to use for mapping a certificate to a username.  It should be noted that the user account MUST already exist in Gitblit for this authentication mechanism to work; this mechanism can not be used to automatically create user accounts from a certificate.''
-    - Revised clean install certificate generation to create a Gitblit GO Certificate Authority certificate; an SSL certificate signed by the CA certificate; and to create distinct server key and server trust stores.  <u>The store files have been renamed!</u>
-    - Added support for Gitblit GO to require usage of client certificates to access the entire server.
-    - Added **Gitblit Certificate Authority**, an x509 PKI management tool for Gitblit GO to encourage use of x509 client certificate authentication.
-    - Added web.shortCommitId setting to control length of shortened commit ids
-    - Added alternate compressed download formats: tar.gz, tar.xz, tar.bzip2 (issue 174)
-    - Added simple project pages.  A project is a subfolder off the *git.repositoriesFolder*.
-    - Added support for X-Forwarded-Context for Apache subdomain proxy configurations (issue 135)
-    - Delete branch feature (issue 121)
-    - Added line links to blob view (issue 130)
-    - Added HTML sendmail hook script and Gitblit.sendHtmlMail method
-    - Added RedmineUserService
-    - Support for committer verification.  Requires use of *--no-ff* when merging branches or pull requests.  See setup page for details.
-    - Added Brazilian Portuguese translation
-
-    changes:
-    - Added server setting to specify keystore alias for ssl certificate (issue 98)
-    - Added optional global and per-repository activity page commit contribution throttle to help tame *really* active repositories (issue 173)
-    - Added support for symlinks in tree page and commit page (issue 171)
-    - All access restricted servlets (e.g. DownloadZip, RSS, etc) will try to authenticate using X509 certificates, container principals, cookies, and BASIC headers, in that order.
-    - Added *groovy* and *scala* to *web.prettyPrintExtensions*
-    - Added short commit id column to log and history tables (issue 168)
-    - Teams can now specify the *admin*, *create*, and *fork* roles to simplify user administration
-    - Use https Gravatar urls to avoid browser complaints
-    - Added frm to default pretty print extensions (issue 156)
-    - Expose ReceivePack to Groovy push hooks (issue 125)
-    - Redirect to summary page when refreshing the empty repository page on a repository that is not empty (issue 129)
-    - Emit a warning in the log file if running on a Tomcat-based servlet container which is unfriendly to %2F forward-slash url encoding AND Gitblit is configured to mount parameters with %2F forward-slash url encoding (issue 126)
-    - ''LDAP admin attribute setting is now consistent with LDAP teams setting and admin teams list.
-      If *realm.ldap.maintainTeams==true* **AND** *realm.ldap.admins* is not empty, then User.canAdmin() is controlled by LDAP administrative team membership.  Otherwise, User.canAdmin() is controlled by Gitblit.''
-    - Support servlet container authentication for existing UserModels (issue 68)
-
-	settings:
-	- { name: web.allowForking, defaultValue: 'true' }
-	- { name: git.allowCreateOnPush, defaultValue: 'true' }
-	- { name: git.allowGarbageCollection, defaultValue: 'false' }
-	- { name: git.garbageCollectionHour, defaultValue: 0 }
-	- { name: git.defaultGarbageCollectionThreshold, defaultValue: 500k }
-	- { name: git.defaultGarbageCollectionPeriod, defaultValue: 7 days }
-	- { name: git.requireClientCertificates, defaultValue: 'false' }
-	- { name: git.enforceCertificateValidity, defaultValue: 'true' }
-	- { name: git.certificateUsernameOIDs, defaultValue: CN }
-	- { name: web.shortCommitIdLength, defaultValue: 8 }
-	- { name: web.compressedDownloads, defaultValue: zip gz }
-	- { name: server.requireClientCertificates, defaultValue: 'false' }
-
-    dependencyChanges:
-    - Jetty 7.6.8
-    - JGit 2.2.0.201212191850-r
-    - Groovy 1.8.8
-    - Wicket 1.4.21
-    - Lucene 3.6.1
-    - BouncyCastle 1.47
-    - MarkdownPapers 1.3.2
-    - JCalendar 1.3.2
-    - Commons-Compress 1.4.1
-    - XZ for Java 1.0
-
-    contributors:
-    - github/rafaelcavazin
-    - github/mallowlabs
-    - github/sauthieg
-    - github/ajermakovics
-    - github/kevinanderson1
-    - github/jpyeron
-}
-
-#
-# 1.1.0
-#
-r14: {
-    title: Gitblit 1.1.0 Released
-    id: 1.1.0
-    date: 2012-08-25
-    note: If you are updating from an earlier release AND you have indexed branches with the Lucene indexing feature, you need to be aware that this release will completely re-index your repositories.  Please be sure to provide ample heap resources as appropriate for your installation.
-
-    fixes:
-    - Bypass Wicket's inability to handle direct url addressing of a view-restricted, grouped repository for new, unauthenticated sessions (e.g. click link from email or rss feed without having an active Wicket session)
-    - Fixed MailExecutor's failure to cope with mail server connection troubles resulting in 100% CPU usage
-    - Fixed generated urls in Groovy *sendmail* hook script for grouped repositories
-    - Fixed generated urls in RSS feeds for grouped repositories
-    - Fixed nullpointer exception in git servlet security filter (issue 123)
-    - Eliminated an unnecessary repository enumeration call on the root page which should result in faster page loads (issue 103)
-    - Gitblit could not delete a Lucene index in a working copy on index upgrade
-    - Do not index submodule links (issue 119)
-    - Restore original user or team object on failure to update (issue 118)
-    - Fixes to relative path determination in repository search algorithm for symlinks (issue 116)
-    - Fix to GitServlet to allow pushing to symlinked repositories (issue 116)
-    - Repository URL now uses `X-Forwarded-Proto` and `X-Forwarded-Port`, if available, for reverse proxy configurations (issue 115)
-    - Output real RAW content, not simulated RAW content (issue 114)
-    - Fixed Lucene charset encoding bug when reindexing a repository (issue 112)
-    - Fixed search box linking to Lucene page for grouped repository on Tomcat (issue 111)
-    - Fixed null pointer in LdapUserSerivce if account has a null email address (issue 110)
-    - Really fixed failure to update a GO setting from the manager (issue 85)
-
-    additions:
-    - Identified repository list is now cached by default to reduce disk io and to improve performance (issue 103)
-    - Preliminary bare repository submodule support
-    - ''
-      *git.submoduleUrlPatterns* is a space-delimited list of regular expressions for extracting a repository name from a submodule url.
-      For example, `git.submoduleUrlPatterns = .*?://github.com/(.*)` would extract *gitblit/gitblit.git* from *git://github.git/gitblit/gitblit.git*
-      **Note:** You may not need this control to work with submodules, but it is there if you do.
-        - If there are no matches from *git.submoduleUrlPatterns* then the repository name is assumed to be whatever comes after the last `/` character *(e.g. gitblit.git)*
-        - Gitblit will try to locate this repository relative to the current repository *(e.g. myfolder/myrepo.git, myfolder/mysubmodule.git)* and then at the root level *(mysubmodule.git)* if that fails.
-        - Submodule references in a working copy will be properly identified as gitlinks, but Gitblit will not traverse into the working copy submodule repository.
-      ''
-    - ''
-      Added a repository setting to control authorization as AUTHENTICATED or NAMED. (issue 117)
-
-      NAMED is the original behavior for authorizing against a list of permitted users or permitted teams.
-      AUTHENTICATED allows restricted access for any authenticated user.  This is a looser authorization control.
-      ''
-    - Added default authorization control setting (AUTHENTICATED or NAMED)
-    - Added setting to control how deep Gitblit will recurse into *git.repositoriesFolder* looking for repositories (issue 103)
-    - Added setting to specify regex exclusions for repositories (issue 103)
-    - Blob page now supports displaying images (issue 6)
-    - Non-image binary files can now be downloaded using the RAW link
-    - Support StartTLS in LdapUserService (issue 122)
-    - Added Korean translation
-
-    changes:
-    - Line breaks inserted for readability in raw Markdown content display in the event of a parsing/transformation error.  An error message is now displayed prepended to the raw content.
-    - Improve UTF-8 reading for Markdown files
-    - Updated Polish translation
-    - Updated Japanese translation
-    - Updated Spanish translation
-    
-    settings:
-    - { name: git.cacheRepositoryList, defaultValue: 'true' }
-    - { name: git.submoduleUrlPatterns, defaultValue: * }
-    - { name: git.searchExclusions, defaultValue: * }
-    - { name: git.searchRecursionDepth, defaultValue: -1 }
-    - { name: git.defaultAuthorizationControl, defaultValue: NAMED }
-
-    contributors:
-    - Steffen Gebert
-}
-
-#
-# 1.0.0
-#
-r13: {
-    title: Gitblit 1.0.0 Released
-    id: 1.0.0
-    date: 2012-07-14
-
-    fixes:
-    - Fixed bug in Lucene search where old/stale blobs were never properly deleted during incremental updates.  This resulted in duplicate blob entries in the index.
-    - Fixed intermittent bug in identifying line numbers in Lucene search (issue 105)
-    - Adjust repository identification algorithm to handle the scenario where a repository name collides with a group/folder name (e.g. foo.git and foo/bar.git) (issue 104)
-    - Fixed bug where a repository set as *authenticated push* did not have anonymous clone access (issue 96)
-    - Fixed bug in Basic authentication if passwords had a colon
-    - Fixed bug where the Gitblit Manager could not update a setting that was not referenced in reference.properties (issue 85)
-
-    changes:
-    - ''**Updated Lucene index version which will force a rebuild of ALL your Lucene indexes**
-      Make sure to properly set *web.blobEncodings* before starting Gitblit if you are updating!  (issue 97)''
-    - Changed default layout for web ui from Fixed-Width layout to Responsive layout (issue 101)
-    - ''IUserService interface has changed to better accomodate custom authentication and/or custom authorization<
-      The default `users.conf` now supports persisting display names and email addresses.''
-    - Updated Japanese translation
-
-    additions:
-    - Added setting to allow specification of a robots.txt file (issue 99)
-    - ''Added setting to control Responsive layout or Fixed-Width layout (issue 101)
-      Responsive layout is now the default.  This layout gracefully scales the web ui from a desktop layout to a mobile layout by hiding page components.  It is easy to try, just resize your browser or point your Android/iOS device to the url of your Gitblit install.''
-    - Added setting to control charsets for blob string decoding.  Default encodings are UTF-8, ISO-8859-1, and the server default charset. (issue 97)      
-    - ''Exposed JGit internal configuration settings in gitblit.properties/web.xml (issue 93)
-      Review your `gitblit.properties` or `web.xml` for detailed explanations of these settings.''
-    - Added default access restriction.  Applies to new repositories and repositories that have not been configured with Gitblit. (issue 88)
-    - Added Ivy 2.2.0 dependency which enables Groovy Grapes, a mechanism to resolve and retrieve library dependencies from a Maven 2 repository within a Groovy push hook script
-    - ''Added setting to control Groovy Grape root folder (location where resolved dependencies are stored)
-      [Grape](http://groovy.codehaus.org/Grape) allows you to add Maven dependencies to your pre-/post-receive hook script classpath.''
-    - Added LDAP User Service with many new *realm.ldap* keys
-    - ''Added support for custom repository properties for Groovy hooks
-      Custom repository properties complement hook scripts by providing text field prompts in the web ui and the Gitblit Manager for the defined properties.  This allows your push hooks to be parameterized.''
-    - Added script to facilitate proxy environment setup on Linux
-    - Added Polish translation
-    - Added Spanish translation
-
-    settings:
-    - { name: groovy.grapeFolder, defaultValue: groovy/grape }
-    - { name: web.robots.txt, defaultValue: }
-    - { name: web.useResponsiveLayout, defaultValue: 'true' }
-    - { name: web.blobEncodings, defaultValue: UTF-8 ISO-8859-1 }
-    - { name: git.defaultAccessRestriction, defaultValue: NONE }
-    - { name: git.packedGitWindowSize, defaultValue: 8k }
-    - { name: git.packedGitLimit, defaultValue: 10m }
-    - { name: git.deltaBaseCacheLimit, defaultValue: 10m }
-    - { name: git.packedGitOpenFiles, defaultValue: 128 }
-    - { name: git.streamFileThreshold, defaultValue: 50m }
-    - { name: git.packedGitMmap, defaultValue: 'false' }
-
-    dependencyChanges:
-    - Bootstrap 2.0.4
-    - JGit 2.0.0.201206130900-r
-    - Groovy 1.8.6
-    - Gson 1.7.2
-    - Log4J 1.2.17
-    - SLF4J 1.6.6
-    - Apache Commons Daemon 1.0.10
-    - Ivy 2.2.0
-
-    contributors:
-    - Eduardo Guervos Narvaez
-    - Lukasz Jader
-    - github/mragab
-    - github/jcrygier
-    - github/zakki
-    - github/peterloron
-}
-
-#
-# 0.9.3
-#
-r12: {
-    title: Gitblit 0.9.3 Released
-    id: 0.9.3
-    date: 2012-04-11
-
-    fixes:
-    - Fixed bug where you could not remove all selections from a RepositoryModel list (permitted users, permitted teams, hook scripts, federation sets, etc) (issue 81)
-    - Automatically set *java.awt.headless=true* for Gitblit GO
-}
-
-#
-# 0.9.2
-#
-r11: {
-    title: Gitblit 0.9.2 Released
-    id: 0.9.2
-    date: 2012-04-04
-    
-    changes:
-    - Added *clientLogger* bound variable to Groovy hook mechanism to allow custom info and error messages to be returned to the client
-
-   fixes:
-    - Fixed absolute path/canonical path discrepancy between Gitblit and JGit regarding use of symlinks (issue 78)
-    - Fixed row layout on activity page (issue 79)
-    - Fixed Centos service script
-    - Fixed EditRepositoryPage for IE8; missing save button (issue 80)
-
-    contributors:
-    - github/jonnybbb
-    - github/mohamedmansour
-    - github/jcrygier
-}
-
-#
-# 0.9.1
-#
-r10: {
-    title: Gitblit 0.9.1 Released
-    id: 0.9.1
-    date: 2012-03-27
-
-    fixes:
-    - Lucene folder was stored in working copy instead of in .git folder
-}
-
-#
-# 0.9.0
-#
-r9: {
-    title: Gitblit 0.9.0 Released
-    id: 0.9.0
-    date: 2012-03-27
-
-    security:
-    - Fixed session fixation vulnerability where the session identifier was not reset during the login process (issue 62)
-
-    changes:
-    - Reject pushes to a repository with a working copy (i.e. non-bare repository) (issue-49)
-    - Changed default web.datetimestampLongFormat from *EEEE, MMMM d, yyyy h:mm a z* to *EEEE, MMMM d, yyyy HH:mm Z* (issue 50)
-    - Expanded commit age coloring from 2 days to 30 days (issue 57)
-
-    additions:
-    - ''Added optional Lucene branch indexing (issue 16)
-      Repository branches may be optionally indexed by Lucene for improved searching.  To use this feature you must specify which branches to index within the *Edit Repository* page; _no repositories are automatically indexed_.  Gitblit will build or incrementally update enrolled repositories on a 2 minute cycle. (i.e you will have to wait 2-3 minutes after respecifying indexed branches or pushing new commits before Gitblit will build/update the repository Lucene index.)
-      If a repository has Lucene-indexed branches the *search* form on the repository pages will redirect to the root-level Lucene search page and only the content of those branches can be searched.<br/>
-      If the repository does not specify any indexed branches then repository commit-traversal search is used.
-
-      **Note:** Initial indexing of an existing repository can be memory-exhaustive. Be sure to provide your Gitblit server adequate heap space to index your repositories (e.g. -Xmx1024M).<br/>
-      See the [setup](setup.html) page for additional details.''
-    - Allow specifying timezone to use for Gitblit which is independent of both the JVM and the system timezone (issue 54)
-    - Added a built-in AJP connector for integrating Gitblit GO into an Apache mod_proxy setup (issue 59)
-    - ''On the Repositories page show a bang *!* character in the color swatch of a repository with a working copy (issue 49)
-      Push requests to these repositories will be rejected.''
-    - On all non-bare Repository pages show *WORKING COPY* in the upper right corner (issue 49)
-    - New setting to prevent display/serving non-bare repositories
-    - Added *protect-refs.groovy*
-    - Allow setting default branch (relinking HEAD) to a branch or a tag
-    - Added Ubuntu service init script (issue 72)
-    - Added partial Japanese translation
-
-    fixes:
-    - Ensure that Welcome message is parsed using UTF-8 encoding (issue 74)
-    - Activity page chart layout broken by Google (issue 73)
-    - Uppercase repositories not selectable in edit palettes (issue 71)
-    - Not all git notes were properly displayed on the commit page (issue 70)
-    - Activity page now displays all local branches (issue 65)
-    - Fixed (harmless) nullpointer on pushing to an empty repository (issue 69)
-    - Fixed possible nullpointer from the servlet container on startup (issue 67)
-    - Fixed UTF-8 encoding bug on diff page (issue 66)
-    - Fixed timezone bugs on the activity page (issue 54)
-    - Prevent add/edit team with no selected repositories (issue 56)
-    - Disallow browser autocomplete on add/edit user/team/repository pages
-    - Fixed username case-sensitivity issues (issue 43)
-    - Disregard searching a subfolder if Gitblit does not have filesystem permissions (issue 51)
-
-    settings:
-    - { name: web.allowLuceneIndexing, defaultValue: 'true' }
-    - { name: web.luceneIgnoreExtensions, defaultValue: 7z arc arj bin bmp dll doc docx exe gif gz jar jpg lib lzh odg odf odt pdf ppt png so swf xcf xls xlsx zip }
-    - { name: web.timezone, defaultValue: }
-    - { name: server.ajpPort, defaultValue: 0 }
-    - { name: server.ajpBindInterface, defaultValue: localhost }
-    - { name: git.onlyAccessBareRepositories, defaultValue: 'false' }
-
-    dependencyChanges:
-    - Bootstrap 2.0.2
-    - MarkdownPapers 1.2.7
-    - JGit 1.3.0.201202151440-r
-    - Wicket 1.4.20
-
-    contributors:
-    - github/lemval
-    - github/zakki
-    - github/plm
-}
-
-#
-# 0.8.2
-#
-r8: {
-    title: Gitblit 0.8.2 Released
-    id: 0.8.2
-    date: 2012-01-13
-
-    fixes:
-    - Fixed bug when upgrading from users.properties to users.conf (issue 41)
-}
-
-#
-# 0.8.1
-#
-r7: {
-    title: Gitblit 0.8.1 Released
-    id: 0.8.1
-    date: 2012-01-11
-
-    fixes:
-    - Include missing icon resource for the manager (issue 40)
-    - Fixed sendmail.groovy message content with incorrect tag/branch labels
-}
-
-#
-# 0.8.0
-#
-r6: {
-    title: Gitblit 0.8.0 Released
-    id: 0.8.0
-    date: 2012-01-11
-
-    additions:
-    - ''Platform-independent, Groovy push hook script mechanism.
-      Hook scripts can be set per-repository, per-team, or globally for all repositories.''
-    - ''*sendmail.groovy* for optional email notifications on push.
-      You must properly configure your SMTP server settings in `gitblit.properties` or `web.xml` to use *sendmail.groovy*.''
-    - New global key for mailing lists.  This is used in conjunction with the *sendmail.groovy* hook script.  All repositories that use the *sendmail.groovy* script will include these addresses in the notification process.  Please see the Setup page for more details about configuring sendmail.
-    - *com.gitblit.GitblitUserService*.  This is a wrapper object for the built-in user service implementations.  For those wanting to only implement custom authentication it is recommended to subclass GitblitUserService and override the appropriate methods.  Going forward, this will help insulate custom authentication from new IUserService API and/or changes in model classes.
-    - ''New default user service implementation: *com.gitblit.ConfigUserService* (`users.conf`)
-      This user service implementation allows for serialization and deserialization of more sophisticated Gitblit User objects without requiring the encoding trickery now present in FileUserService (users.properties).  This will open the door for more advanced Gitblit features.
-      For those upgrading from an earlier Gitblit version, a `users.conf` file will automatically be created for you from your existing `users.properties` file on your first launch of Gitblit <u>however</u> you will have to manually set *realm.userService=users.conf* to switch to the new user service.
-      The original `users.properties` file and the corresponding implementation are **deprecated**.''
-    - Teams for specifying user-repository access in bulk.  Teams may also specify mailing lists addresses and pre- & post- receive hook scripts.
-    - Gravatar integration
-    - Activity page for aggregated repository activity.  This is a timeline of commit activity over the last N days for one or more repositories.
-    - *Filters* menu for the Repositories page and Activity page.  You can filter by federation set, team, and simple custom regular expressions.  Custom expressions can be stored in `gitblit.properties` or `web.xml` or directly defined in your url (issue 27)
-    - Flash-based 1-step *copy to clipboard* of the primary repository url based on Clippy
-    - JavaScript-based 3-step (click, ctrl+c, enter) *copy to clipboard* of the primary repository url in the event that you do not want to use Flash on your installation
-    - Empty repositories now link to an *empty repository* page which gives some direction to the user for the next step in using Gitblit.  This page displays the primary push/clone url of the repository and gives sample syntax for the git command-line client. (issue 31)
-    - Repositories with a *gh-pages* branch will now have a *pages* link which will serve the content of this branch.  All resource requests are against the repository, Gitblit does not checkout/export this branch to a temporary filesystem.  Jekyll templating is not supported.
-    - Gitblit Express bundle to get started running Gitblit on RedHat OpenShift cloud <span class="label label-warning">BETA</span>
-
-    changes:
-    - Dropped display of trailing .git from repository names
-    - ''Gitblit GO is now monolithic like the WAR build. (issue 30)
-      This change helps adoption of GO in environments without an internet connection or with a restricted connection.''
-    - Unit testing framework has been migrated to JUnit4 syntax and the test suite has been redesigned to run all unit tests, including rpc, federation, and git push/clone tests
-
-    fixes:
-    - Several a bugs in FileUserService related to cleaning up old repository permissions on a rename or delete
-    - Renaming a repository into a new subfolder failed (issue 33)
-
-    settings:
-    - { name: groovy.scriptsFolder, defaultValue: groovy }
-    - { name: groovy.preReceiveScripts, defaultValue: }
-    - { name: groovy.postReceiveScripts, defaultValue: }
-    - { name: mail.mailingLists, defaultValue: }
-    - { name: realm.userService, defaultValue: users.conf }
-    - { name: web.allowGravatar, defaultValue: 'true' }
-    - { name: web.activityDuration, defaultValue: 14 }
-    - { name: web.timeFormat, defaultValue: HH:mm }
-    - { name: web.datestampLongFormat, defaultValue: "EEEE, MMMM d, yyyy" }
-    - { name: web.customFilters, defaultValue: }
-    - { name: web.allowFlashCopyToClipboard, defaultValue: 'true' }
-
-    dependencyChanges:
-    - JGit 1.2.0
-    - Groovy 1.8.5
-    - Clippy
-}
-
-#
-# 0.7.0
-#
-r5: {
-    title: Gitblit 0.7.0 Released
-    id: 0.7.0
-    date: 2011-11-11
-
-    security:
-    - fixed security hole when cloning clone-restricted repository with TortoiseGit (issue 28)
-
-    fixes:
-    - ''federation protocol timestamps.  dates are now serialized to the [iso8601](http://en.wikipedia.org/wiki/ISO_8601) standard.
-      **This breaks 0.6.0 federation clients/servers.**''
-    - collision on rename for repositories and users
-    - Gitblit can now browse the Linux kernel repository (issue 25)
-    - Gitblit now runs on Servlet 3.0 webservers (e.g. Tomcat 7, Jetty 8) (issue 23)
-    - Set the RSS content type of syndication feeds for Firefox 4 (issue 22)
-    - RSS feeds are now properly encoded to UTF-8
-    - RSS feeds now properly generate parameterized links if *web.mountParameters=false*
-    - Null pointer exception if did not set federation strategy (issue 20)
-    - Gitblit GO allows SSL renegotiation if running on Java 1.6.0_22 or later
-        
-    changes:
-    - updated ui with Twitter Bootstrap CSS toolkit
-    - repositories list performance by caching repository sizes (issue 27)
-    - summary page performance by caching metric calculations (issue 25)
-    
-    additions:
-    - authenticated JSON RPC mechanism
-    - Gitblit API RSS/JSON RPC library
-    - Gitblit Manager (Java/Swing Application) for remote administration of a Gitblit server.
-    - per-repository setting to skip size calculation (faster repositories page loading)
-    - per-repository setting to skip summary metrics calculation (faster summary page loading)
-    - IUserService.setup(IStoredSettings) for custom user service implementations
-    - setting to control Gitblit GO context path for proxy setups
-    - *combined-md5* password storage option which stores the hash of username+password as the password
-    - repository owners are automatically granted access for git, feeds, and zip downloads without explicitly selecting them
-    - RSS feeds now include regex substitutions on commit messages for bug trackers, etc
-    
-    settings:
-    - { name: web.loginMessage, defaultValue: gitblit }
-    - { name: web.enableRpcServlet, defaultValue: 'true' }
-    - { name: web.enableRpcManagement, defaultValue: 'false' }
-    - { name: web.enableRpcAdministration, defaultValue: 'false' }
-    - { name: server.contextPath, defaultValue: / }
-    
-    dependencyChanges:
-    - MarkdownPapers 1.2.5
-    - Wicket 1.4.19
-
-    contributors:
-    - github/dadalar
-    - github/alyandon
-    - github/trygvis
-}
-
-#
-# 0.6.0
-#
-r4: {
-    title: Gitblit 0.6.0 Released
-    id: 0.6.0
-    date: 2011-09-27
-
-    fixes:
-    - syndication urls for WAR deployments
-    - authentication for zip downloads
-
-    additions:
-    - federation feature to allow gitblit instances (or gitblit federation clients) to pull repositories and, optionally, settings and accounts from other gitblit instances.  This is something like [svn-sync](http://svnbook.red-bean.com/en/1.5/svn.ref.svnsync.html) for gitblit.
-    - user role *#notfederated* to prevent a user account from being pulled by a federated Gitblit instance
-
-    settings:
-    - { name: federation.name, defaultValue: }
-    - { name: federation.passphrase, defaultValue: }
-    - { name: federation.allowProposals, defaultValue: 'false' }
-    - { name: federation.proposalsFolder, defaultValue: proposals }
-    - { name: federation.defaultFrequency, defaultValue: 60 mins }
-    - { name: federation.sets, defaultValue: }
-    - { name: "mail.*", defaultValue: }
-        
-    dependencyChanges:
-    - MarkdownPapers 1.1.1
-    - Wicket 1.4.18
-    - JGit 1.1.0
-    - google-gson
-    - javamail
-}
-
-#
-# 0.5.2
-#
-r3: {
-    title: Gitblit 0.5.2 Released
-    id: 0.5.2
-    date: 2011-07-27
-
-    fixes:
-    - active repositories with a HEAD that pointed to an empty branch caused internal errors (issue 14)
-    - bare-cloned repositories were listed as (empty) and were not clickable (issue 13)
-    - default port for Gitblit GO is now 8443 to be more linux/os x friendly (issue 12)
-    - repositories can now be reliably deleted and renamed (issue 10)
-    - users can now change their passwords (issue 1)
-    - always show root repository group first, i.e. do not sort root group with other groups
-    - tone-down repository group header color
-    
-    additions:
-    - optionally display repository on-disk size on repositories page
-    - forward-slashes ('/', %2F) can be encoded using a custom character to workaround some servlet container default security measures for proxy servers
-    
-    settings:
-    - { name: web.showRepositorySizes, defaultValue: 'true' }
-    - { name: web.forwardSlashCharacter, defaultValue: / }
-    
-    dependencyChanges:
-    - MarkdownPapers 1.1.0
-    - Jetty 7.4.3
-}
-
-#
-# 0.5.1
-#
-r2: {
-    title: Gitblit 0.5.1 Released
-    id: 0.5.1
-    date: 2011-06-28
-
-    changes:
-    - clarified SSL certificate generation and configuration for both server-side and client-side
-    - added some more troubleshooting information to documentation
-    - replaced JavaService with Apache Commons Daemon
-}
-
-#
-# 0.5.0
-#
-r1: {
-    title: Gitblit 0.5.0 Released
-    id: 0.5.0
-    date: 2011-06-26
-    text: initial release
-}
-
-snapshot: &r17
-release: &r16
-releases: &r[1..16]
+#
+# ${project.version}
+#
+r17: {
+    title: Gitblit ${project.version} Released
+    id: ${project.version}
+    date: ${project.buildDate}
+	security:
+	- Raw servlet was insecure. If someone knew the exact repository name and path to a file, the raw blob could be retrieved bypassing security constraints. (issue 198)
+    fixes:
+     - Could not reset settings with $ or { characters through Gitblit Manager because they are not properly escaped
+	 - Added more error checking to blob page and blame page
+	 - Disable SNI extensions for client SSL connections
+	 - Use bash instead of sh in Linux/OSX shell scripts (issue 154)
+	 - Fix NPE when getting user's fork without repository list caching (issue 182)
+	 - Fix internal error on folder history links (issue 192)
+	 - Fixed incorrect icon file name for .doc files (issue 200)
+	 - Do not queue emails with no recipients (issue 201)
+	 - Disable view and blame links for deleted blobs (issue 216)
+	 - Fixed 1.2.x regression with individually symlinked repositories (issue 217)
+	 - Fixed UTF-8 encoding errors in email notifications (issue 218)
+	 - Fixed NPE in 1.2.1 Federation Client (issue 219)
+	 - Fixed extracting Groovy scripts on Express installs (issue 220)
+	 - Ensure Redmine url is properly formatted (issue 223)
+	 - Use standard ServletRequestWrapper instead of custom wrapper (issue 224)
+
+	changes:
+	 - Updated Polish translation
+	 
+    additions: 
+	 - Added a server setting to force a particular translation/Locale for all sessions
+	 - Added Git Daemon serving
+	 - Option to automatically tag branch tips on each push with an incremental revision number
+     - Implemented multiple repository owners
+     - Optional periodic LDAP user and team pre-fetching & synchronization
+     - Display name and version in Tomcat Manager
+     - FogBugz post-receive hook script
+     - Chinese translation
+	 - Support --baseFolder parameter in Federation Client
+	 - Added weblogic.xml to WAR for deployment on WebLogic (issue 199)
+	 - Support username substitution in web.otherUrls (issue 213)
+	 - Option to force client-side basic authentication instead of form-based authentication if web.authenticateViewPages=true (issue 222)
+
+    contributors:
+	- Bandarupalli Satyanarayana
+	- Christian Aistleitner
+	- Egbert Teeselink
+	- Hige Maniya
+	- Ikslawek
+	- Jay Meyer
+	- John Crygier
+	- Laurens Vrijnsen
+	- Lee Grofit
+	- Lukasz Jader
+	- Martijn Laan
+	- Michael Schaefers
+	- Philip Boutros
+	- Rafael Cavazin
+	- Ryan Schneider
+	- Sakurai Youhei
+	- Sarah Haselbauer
+	- Slawomir Bochenski
+	- Stardrad Yin
+	- Thomas Pummer
+	- Yukihiko Sawanobori
+    - github/akquinet
+    - github/dapengme
+	
+	dependencyChanges:
+	- JGit 2.3.1.201302201838-r
+	
+	settings:
+	- { name: 'git.daemonBindInterface', defaultValue: 'localhost' }
+	- { name: 'git.daemonPort', defaultValue: 9418 }
+    - { name: 'git.defaultIncrementalPushTagPrefix', defaultValue: 'r' }
+	- { name: 'web.forceDefaultLocale', defaultValue: ' ' }
+}
+
+#
+# 1.2.1
+#
+r16: {
+    title: Gitblit 1.2.1 Released
+    id: 1.2.1
+    date: 2013-01-15
+    note: ''
+          Because there are now several types of files and folders that must be considered Gitblit data, the default location for data has changed.
+          
+          You will need to move a few files around when upgrading.  Please see the Upgrading section of the <a href="setup.html">setup</a> page for details.
+
+          <b>Express Users</b> make sure to update your web.xml file with the ${baseFolder} values!
+          ''
+    fixes:
+    - Fixed nullpointer on recursively calculating folder sizes when there is a named pipe or symlink in the hierarchy
+    - Added nullchecking when concurrently forking a repository and trying to display the fork network (issue-187)
+    - Fixed bug where permission changes were not visible in the web ui to a logged-in user until the user logged-out and then logged back in again (issue-186)
+    - Fixed nullpointer on creating a repository with mixed case (issue 185)
+    - Include missing model classes in api library (issue-184)
+    - Fixed nullpointer when using *web.allowForking = true* && *git.cacheRepositoryList = false* (issue 182)
+    - Likely fix for commit and commitdiff page failures when a submodule reference changes (issue 178)
+    - Build project models from the repository model cache, when possible, to reduce page load time (issue 172)
+    - Fixed loading of Brazilian Portuguese translation from *nix server
+
+    additions:
+    - ''Fanout PubSub service for self-hosted [Sparkleshare](http://sparkleshare.org) notifications.
+      This service is disabled by default.''
+    - ''Implemented a simple push log based on a hidden, orphan branch refs/gitblit/pushes (issue 177)
+      The push log is not currently visible in the ui, but the data will be collected and it will be exposed to the ui in the next release.''
+    - Support for locally and remotely authenticated accounts in LdapUserService and RedmineUserService (issue 183)
+    - Added Dutch translation
+
+    changes:
+    - ''Gitblit GO and Gitblit WAR are now both configured by `gitblit.properties`. WAR is no longer configured by `web.xml`.
+      However, Express for OpenShift continues to be configured by `web.xml`.''
+    - Support for a *--baseFolder* command-line argument for Gitblit GO and Gitblit Certificate Authority
+    - Support for specifying a *${baseFolder}* parameter in `gitblit.properties` and `web.xml` for several settings
+    - Improve history display of a submodule link
+    - Updated Korean translation
+    - Updated checkstyle definition
+    
+    settings:
+    - { name: fanout.bindInterface, defaultValue: localhost }
+    - { name: fanout.port, defaultValue: 0 }
+    - { name: fanout.useNio, defaultValue: 'true' }
+    - { name: fanout.connectionLimit, defaultValue: 0 }
+
+    contributors:
+    - github/mystygage
+    - github/ds5apn
+    - github/kwoot
+    - github/inaiat
+}
+
+#
+# 1.2.0
+#
+r15: {
+    title: Gitblit 1.2.0 Released
+    id: 1.2.0
+    date: 2012-12-31
+    note: ''
+          The permissions model has changed in the 1.2.0 release.
+          If you are updating your server, you must also update any Gitblit Manager and Federation Client installs to 1.2.0 as well.  The data model used by the RPC mechanism has changed slightly for the new permissions infrastructure.
+          ''
+    fixes:
+    - Fixed regression in *isFrozen* (issue 181)
+    - Author metrics can be broken by newlines in email addresses from converted repositories (issue 176)
+    - Set subjectAlternativeName on generated SSL cert if CN is an ip address (issue 170)
+    - Fixed incorrect links on history page for files not in the current/active commit (issue 166)
+    - Empty repository page failed to handle missing repository (issue 160)
+    - Fixed broken ticgit urls (issue 157)
+    - Exclude submodules from zip downloads (issue 151)
+    - Fixed bug where repository ownership was not updated on rename user
+    - Fixed bug in create/rename repository if you explicitly specified the alias for the root group (e.g. main/myrepo) (issue 143)
+    - Wrapped Markdown parser with improved exception handler (issue 142)
+    - Fixed duplicate entries in repository cache (issue 140)
+    - Fixed connection leak in LDAPUserService (issue 139)
+    - Fixed bug in commit page where changes to a submodule threw a null pointer exception (issue 132)
+    - Fixed bug in the diff view for filenames that have non-ASCII characters (issue 128)
+
+    additions:
+    - ''
+      Implemented discrete repository permissions (issue 36)
+      
+        - V (view in web ui, RSS feeds, download zip)
+        - R (clone)
+        - RW (clone and push)
+        - RWC (clone and push with ref creation)
+        - RWD (clone and push with ref creation, deletion)
+        - RW+ (clone and push with ref creation, deletion, rewind)
+        
+      While not as sophisticated as Gitolite, this does give finer access controls.  These permissions fit in cleanly with the existing users.conf and users.properties files.  In Gitblit <= 1.1.0, all your existing user accounts have RW+ access.   If you are upgrading to 1.2.0, the RW+ access is *preserved* and you will have to lower/adjust accordingly.
+      ''
+    - ''Implemented *case-insensitive* regex repository permission matching (issue 36)
+
+      This allows you to specify a permission like `RW:mygroup/.*` to grant push privileges to all repositories within the *mygroup* project/folder.''
+    - Added DELETE, CREATE, and NON-FAST-FORWARD ref change logging
+    - ''Added support for personal repositories.
+      Personal repositories can be created by accounts with the *create* permission and are stored in *git.repositoriesFolder/~username*.  Each user with personal repositories will have a user page, something like the GitHub profile page.  Personal repositories have all the same features as common repositories, except personal repositories can be renamed by their owner.''
+    - ''Added support for server-side forking of a repository to a personal repository (issue 137)
+      In order to fork a repository, the user account must have the *fork* permission **and** the repository must *allow forks*.  The clone inherits the access list of its origin.  i.e. if Team A has clone access to the origin repository, then by default Team A also has clone access to the fork.  This is to facilitate collaboration.  The fork owner may change access to the fork and add/remove users/teams, etc as required <u>however</u> it should be noted that all personal forks will be enumerated in the fork network regardless of access view restrictions.  If you really must have an invisible fork, the clone it locally, create a new repository for your invisible fork, and push it back to Gitblit.''
+    - Added optional *create-on-push* support
+    - Added **experimental** JGit-based garbage collection service.  This service is disabled by default.
+    - ''Added support for X509 client certificate authentication.  (issue 106)
+      You can require all git servlet access be authenticated by a client certificate.  You may also specify the OID fingerprint to use for mapping a certificate to a username.  It should be noted that the user account MUST already exist in Gitblit for this authentication mechanism to work; this mechanism can not be used to automatically create user accounts from a certificate.''
+    - Revised clean install certificate generation to create a Gitblit GO Certificate Authority certificate; an SSL certificate signed by the CA certificate; and to create distinct server key and server trust stores.  <u>The store files have been renamed!</u>
+    - Added support for Gitblit GO to require usage of client certificates to access the entire server.
+    - Added **Gitblit Certificate Authority**, an x509 PKI management tool for Gitblit GO to encourage use of x509 client certificate authentication.
+    - Added web.shortCommitId setting to control length of shortened commit ids
+    - Added alternate compressed download formats: tar.gz, tar.xz, tar.bzip2 (issue 174)
+    - Added simple project pages.  A project is a subfolder off the *git.repositoriesFolder*.
+    - Added support for X-Forwarded-Context for Apache subdomain proxy configurations (issue 135)
+    - Delete branch feature (issue 121)
+    - Added line links to blob view (issue 130)
+    - Added HTML sendmail hook script and Gitblit.sendHtmlMail method
+    - Added RedmineUserService
+    - Support for committer verification.  Requires use of *--no-ff* when merging branches or pull requests.  See setup page for details.
+    - Added Brazilian Portuguese translation
+
+    changes:
+    - Added server setting to specify keystore alias for ssl certificate (issue 98)
+    - Added optional global and per-repository activity page commit contribution throttle to help tame *really* active repositories (issue 173)
+    - Added support for symlinks in tree page and commit page (issue 171)
+    - All access restricted servlets (e.g. DownloadZip, RSS, etc) will try to authenticate using X509 certificates, container principals, cookies, and BASIC headers, in that order.
+    - Added *groovy* and *scala* to *web.prettyPrintExtensions*
+    - Added short commit id column to log and history tables (issue 168)
+    - Teams can now specify the *admin*, *create*, and *fork* roles to simplify user administration
+    - Use https Gravatar urls to avoid browser complaints
+    - Added frm to default pretty print extensions (issue 156)
+    - Expose ReceivePack to Groovy push hooks (issue 125)
+    - Redirect to summary page when refreshing the empty repository page on a repository that is not empty (issue 129)
+    - Emit a warning in the log file if running on a Tomcat-based servlet container which is unfriendly to %2F forward-slash url encoding AND Gitblit is configured to mount parameters with %2F forward-slash url encoding (issue 126)
+    - ''LDAP admin attribute setting is now consistent with LDAP teams setting and admin teams list.
+      If *realm.ldap.maintainTeams==true* **AND** *realm.ldap.admins* is not empty, then User.canAdmin() is controlled by LDAP administrative team membership.  Otherwise, User.canAdmin() is controlled by Gitblit.''
+    - Support servlet container authentication for existing UserModels (issue 68)
+
+	settings:
+	- { name: web.allowForking, defaultValue: 'true' }
+	- { name: git.allowCreateOnPush, defaultValue: 'true' }
+	- { name: git.allowGarbageCollection, defaultValue: 'false' }
+	- { name: git.garbageCollectionHour, defaultValue: 0 }
+	- { name: git.defaultGarbageCollectionThreshold, defaultValue: 500k }
+	- { name: git.defaultGarbageCollectionPeriod, defaultValue: 7 days }
+	- { name: git.requireClientCertificates, defaultValue: 'false' }
+	- { name: git.enforceCertificateValidity, defaultValue: 'true' }
+	- { name: git.certificateUsernameOIDs, defaultValue: CN }
+	- { name: web.shortCommitIdLength, defaultValue: 8 }
+	- { name: web.compressedDownloads, defaultValue: zip gz }
+	- { name: server.requireClientCertificates, defaultValue: 'false' }
+
+    dependencyChanges:
+    - Jetty 7.6.8
+    - JGit 2.2.0.201212191850-r
+    - Groovy 1.8.8
+    - Wicket 1.4.21
+    - Lucene 3.6.1
+    - BouncyCastle 1.47
+    - MarkdownPapers 1.3.2
+    - JCalendar 1.3.2
+    - Commons-Compress 1.4.1
+    - XZ for Java 1.0
+
+    contributors:
+    - github/rafaelcavazin
+    - github/mallowlabs
+    - github/sauthieg
+    - github/ajermakovics
+    - github/kevinanderson1
+    - github/jpyeron
+}
+
+#
+# 1.1.0
+#
+r14: {
+    title: Gitblit 1.1.0 Released
+    id: 1.1.0
+    date: 2012-08-25
+    note: If you are updating from an earlier release AND you have indexed branches with the Lucene indexing feature, you need to be aware that this release will completely re-index your repositories.  Please be sure to provide ample heap resources as appropriate for your installation.
+
+    fixes:
+    - Bypass Wicket's inability to handle direct url addressing of a view-restricted, grouped repository for new, unauthenticated sessions (e.g. click link from email or rss feed without having an active Wicket session)
+    - Fixed MailExecutor's failure to cope with mail server connection troubles resulting in 100% CPU usage
+    - Fixed generated urls in Groovy *sendmail* hook script for grouped repositories
+    - Fixed generated urls in RSS feeds for grouped repositories
+    - Fixed nullpointer exception in git servlet security filter (issue 123)
+    - Eliminated an unnecessary repository enumeration call on the root page which should result in faster page loads (issue 103)
+    - Gitblit could not delete a Lucene index in a working copy on index upgrade
+    - Do not index submodule links (issue 119)
+    - Restore original user or team object on failure to update (issue 118)
+    - Fixes to relative path determination in repository search algorithm for symlinks (issue 116)
+    - Fix to GitServlet to allow pushing to symlinked repositories (issue 116)
+    - Repository URL now uses `X-Forwarded-Proto` and `X-Forwarded-Port`, if available, for reverse proxy configurations (issue 115)
+    - Output real RAW content, not simulated RAW content (issue 114)
+    - Fixed Lucene charset encoding bug when reindexing a repository (issue 112)
+    - Fixed search box linking to Lucene page for grouped repository on Tomcat (issue 111)
+    - Fixed null pointer in LdapUserSerivce if account has a null email address (issue 110)
+    - Really fixed failure to update a GO setting from the manager (issue 85)
+
+    additions:
+    - Identified repository list is now cached by default to reduce disk io and to improve performance (issue 103)
+    - Preliminary bare repository submodule support
+    - ''
+      *git.submoduleUrlPatterns* is a space-delimited list of regular expressions for extracting a repository name from a submodule url.
+      For example, `git.submoduleUrlPatterns = .*?://github.com/(.*)` would extract *gitblit/gitblit.git* from *git://github.git/gitblit/gitblit.git*
+      **Note:** You may not need this control to work with submodules, but it is there if you do.
+        - If there are no matches from *git.submoduleUrlPatterns* then the repository name is assumed to be whatever comes after the last `/` character *(e.g. gitblit.git)*
+        - Gitblit will try to locate this repository relative to the current repository *(e.g. myfolder/myrepo.git, myfolder/mysubmodule.git)* and then at the root level *(mysubmodule.git)* if that fails.
+        - Submodule references in a working copy will be properly identified as gitlinks, but Gitblit will not traverse into the working copy submodule repository.
+      ''
+    - ''
+      Added a repository setting to control authorization as AUTHENTICATED or NAMED. (issue 117)
+
+      NAMED is the original behavior for authorizing against a list of permitted users or permitted teams.
+      AUTHENTICATED allows restricted access for any authenticated user.  This is a looser authorization control.
+      ''
+    - Added default authorization control setting (AUTHENTICATED or NAMED)
+    - Added setting to control how deep Gitblit will recurse into *git.repositoriesFolder* looking for repositories (issue 103)
+    - Added setting to specify regex exclusions for repositories (issue 103)
+    - Blob page now supports displaying images (issue 6)
+    - Non-image binary files can now be downloaded using the RAW link
+    - Support StartTLS in LdapUserService (issue 122)
+    - Added Korean translation
+
+    changes:
+    - Line breaks inserted for readability in raw Markdown content display in the event of a parsing/transformation error.  An error message is now displayed prepended to the raw content.
+    - Improve UTF-8 reading for Markdown files
+    - Updated Polish translation
+    - Updated Japanese translation
+    - Updated Spanish translation
+    
+    settings:
+    - { name: git.cacheRepositoryList, defaultValue: 'true' }
+    - { name: git.submoduleUrlPatterns, defaultValue: * }
+    - { name: git.searchExclusions, defaultValue: * }
+    - { name: git.searchRecursionDepth, defaultValue: -1 }
+    - { name: git.defaultAuthorizationControl, defaultValue: NAMED }
+
+    contributors:
+    - Steffen Gebert
+}
+
+#
+# 1.0.0
+#
+r13: {
+    title: Gitblit 1.0.0 Released
+    id: 1.0.0
+    date: 2012-07-14
+
+    fixes:
+    - Fixed bug in Lucene search where old/stale blobs were never properly deleted during incremental updates.  This resulted in duplicate blob entries in the index.
+    - Fixed intermittent bug in identifying line numbers in Lucene search (issue 105)
+    - Adjust repository identification algorithm to handle the scenario where a repository name collides with a group/folder name (e.g. foo.git and foo/bar.git) (issue 104)
+    - Fixed bug where a repository set as *authenticated push* did not have anonymous clone access (issue 96)
+    - Fixed bug in Basic authentication if passwords had a colon
+    - Fixed bug where the Gitblit Manager could not update a setting that was not referenced in reference.properties (issue 85)
+
+    changes:
+    - ''**Updated Lucene index version which will force a rebuild of ALL your Lucene indexes**
+      Make sure to properly set *web.blobEncodings* before starting Gitblit if you are updating!  (issue 97)''
+    - Changed default layout for web ui from Fixed-Width layout to Responsive layout (issue 101)
+    - ''IUserService interface has changed to better accomodate custom authentication and/or custom authorization<
+      The default `users.conf` now supports persisting display names and email addresses.''
+    - Updated Japanese translation
+
+    additions:
+    - Added setting to allow specification of a robots.txt file (issue 99)
+    - ''Added setting to control Responsive layout or Fixed-Width layout (issue 101)
+      Responsive layout is now the default.  This layout gracefully scales the web ui from a desktop layout to a mobile layout by hiding page components.  It is easy to try, just resize your browser or point your Android/iOS device to the url of your Gitblit install.''
+    - Added setting to control charsets for blob string decoding.  Default encodings are UTF-8, ISO-8859-1, and the server default charset. (issue 97)      
+    - ''Exposed JGit internal configuration settings in gitblit.properties/web.xml (issue 93)
+      Review your `gitblit.properties` or `web.xml` for detailed explanations of these settings.''
+    - Added default access restriction.  Applies to new repositories and repositories that have not been configured with Gitblit. (issue 88)
+    - Added Ivy 2.2.0 dependency which enables Groovy Grapes, a mechanism to resolve and retrieve library dependencies from a Maven 2 repository within a Groovy push hook script
+    - ''Added setting to control Groovy Grape root folder (location where resolved dependencies are stored)
+      [Grape](http://groovy.codehaus.org/Grape) allows you to add Maven dependencies to your pre-/post-receive hook script classpath.''
+    - Added LDAP User Service with many new *realm.ldap* keys
+    - ''Added support for custom repository properties for Groovy hooks
+      Custom repository properties complement hook scripts by providing text field prompts in the web ui and the Gitblit Manager for the defined properties.  This allows your push hooks to be parameterized.''
+    - Added script to facilitate proxy environment setup on Linux
+    - Added Polish translation
+    - Added Spanish translation
+
+    settings:
+    - { name: groovy.grapeFolder, defaultValue: groovy/grape }
+    - { name: web.robots.txt, defaultValue: }
+    - { name: web.useResponsiveLayout, defaultValue: 'true' }
+    - { name: web.blobEncodings, defaultValue: UTF-8 ISO-8859-1 }
+    - { name: git.defaultAccessRestriction, defaultValue: NONE }
+    - { name: git.packedGitWindowSize, defaultValue: 8k }
+    - { name: git.packedGitLimit, defaultValue: 10m }
+    - { name: git.deltaBaseCacheLimit, defaultValue: 10m }
+    - { name: git.packedGitOpenFiles, defaultValue: 128 }
+    - { name: git.streamFileThreshold, defaultValue: 50m }
+    - { name: git.packedGitMmap, defaultValue: 'false' }
+
+    dependencyChanges:
+    - Bootstrap 2.0.4
+    - JGit 2.0.0.201206130900-r
+    - Groovy 1.8.6
+    - Gson 1.7.2
+    - Log4J 1.2.17
+    - SLF4J 1.6.6
+    - Apache Commons Daemon 1.0.10
+    - Ivy 2.2.0
+
+    contributors:
+    - Eduardo Guervos Narvaez
+    - Lukasz Jader
+    - github/mragab
+    - github/jcrygier
+    - github/zakki
+    - github/peterloron
+}
+
+#
+# 0.9.3
+#
+r12: {
+    title: Gitblit 0.9.3 Released
+    id: 0.9.3
+    date: 2012-04-11
+
+    fixes:
+    - Fixed bug where you could not remove all selections from a RepositoryModel list (permitted users, permitted teams, hook scripts, federation sets, etc) (issue 81)
+    - Automatically set *java.awt.headless=true* for Gitblit GO
+}
+
+#
+# 0.9.2
+#
+r11: {
+    title: Gitblit 0.9.2 Released
+    id: 0.9.2
+    date: 2012-04-04
+    
+    changes:
+    - Added *clientLogger* bound variable to Groovy hook mechanism to allow custom info and error messages to be returned to the client
+
+   fixes:
+    - Fixed absolute path/canonical path discrepancy between Gitblit and JGit regarding use of symlinks (issue 78)
+    - Fixed row layout on activity page (issue 79)
+    - Fixed Centos service script
+    - Fixed EditRepositoryPage for IE8; missing save button (issue 80)
+
+    contributors:
+    - github/jonnybbb
+    - github/mohamedmansour
+    - github/jcrygier
+}
+
+#
+# 0.9.1
+#
+r10: {
+    title: Gitblit 0.9.1 Released
+    id: 0.9.1
+    date: 2012-03-27
+
+    fixes:
+    - Lucene folder was stored in working copy instead of in .git folder
+}
+
+#
+# 0.9.0
+#
+r9: {
+    title: Gitblit 0.9.0 Released
+    id: 0.9.0
+    date: 2012-03-27
+
+    security:
+    - Fixed session fixation vulnerability where the session identifier was not reset during the login process (issue 62)
+
+    changes:
+    - Reject pushes to a repository with a working copy (i.e. non-bare repository) (issue-49)
+    - Changed default web.datetimestampLongFormat from *EEEE, MMMM d, yyyy h:mm a z* to *EEEE, MMMM d, yyyy HH:mm Z* (issue 50)
+    - Expanded commit age coloring from 2 days to 30 days (issue 57)
+
+    additions:
+    - ''Added optional Lucene branch indexing (issue 16)
+      Repository branches may be optionally indexed by Lucene for improved searching.  To use this feature you must specify which branches to index within the *Edit Repository* page; _no repositories are automatically indexed_.  Gitblit will build or incrementally update enrolled repositories on a 2 minute cycle. (i.e you will have to wait 2-3 minutes after respecifying indexed branches or pushing new commits before Gitblit will build/update the repository Lucene index.)
+      If a repository has Lucene-indexed branches the *search* form on the repository pages will redirect to the root-level Lucene search page and only the content of those branches can be searched.<br/>
+      If the repository does not specify any indexed branches then repository commit-traversal search is used.
+
+      **Note:** Initial indexing of an existing repository can be memory-exhaustive. Be sure to provide your Gitblit server adequate heap space to index your repositories (e.g. -Xmx1024M).<br/>
+      See the [setup](setup.html) page for additional details.''
+    - Allow specifying timezone to use for Gitblit which is independent of both the JVM and the system timezone (issue 54)
+    - Added a built-in AJP connector for integrating Gitblit GO into an Apache mod_proxy setup (issue 59)
+    - ''On the Repositories page show a bang *!* character in the color swatch of a repository with a working copy (issue 49)
+      Push requests to these repositories will be rejected.''
+    - On all non-bare Repository pages show *WORKING COPY* in the upper right corner (issue 49)
+    - New setting to prevent display/serving non-bare repositories
+    - Added *protect-refs.groovy*
+    - Allow setting default branch (relinking HEAD) to a branch or a tag
+    - Added Ubuntu service init script (issue 72)
+    - Added partial Japanese translation
+
+    fixes:
+    - Ensure that Welcome message is parsed using UTF-8 encoding (issue 74)
+    - Activity page chart layout broken by Google (issue 73)
+    - Uppercase repositories not selectable in edit palettes (issue 71)
+    - Not all git notes were properly displayed on the commit page (issue 70)
+    - Activity page now displays all local branches (issue 65)
+    - Fixed (harmless) nullpointer on pushing to an empty repository (issue 69)
+    - Fixed possible nullpointer from the servlet container on startup (issue 67)
+    - Fixed UTF-8 encoding bug on diff page (issue 66)
+    - Fixed timezone bugs on the activity page (issue 54)
+    - Prevent add/edit team with no selected repositories (issue 56)
+    - Disallow browser autocomplete on add/edit user/team/repository pages
+    - Fixed username case-sensitivity issues (issue 43)
+    - Disregard searching a subfolder if Gitblit does not have filesystem permissions (issue 51)
+
+    settings:
+    - { name: web.allowLuceneIndexing, defaultValue: 'true' }
+    - { name: web.luceneIgnoreExtensions, defaultValue: 7z arc arj bin bmp dll doc docx exe gif gz jar jpg lib lzh odg odf odt pdf ppt png so swf xcf xls xlsx zip }
+    - { name: web.timezone, defaultValue: }
+    - { name: server.ajpPort, defaultValue: 0 }
+    - { name: server.ajpBindInterface, defaultValue: localhost }
+    - { name: git.onlyAccessBareRepositories, defaultValue: 'false' }
+
+    dependencyChanges:
+    - Bootstrap 2.0.2
+    - MarkdownPapers 1.2.7
+    - JGit 1.3.0.201202151440-r
+    - Wicket 1.4.20
+
+    contributors:
+    - github/lemval
+    - github/zakki
+    - github/plm
+}
+
+#
+# 0.8.2
+#
+r8: {
+    title: Gitblit 0.8.2 Released
+    id: 0.8.2
+    date: 2012-01-13
+
+    fixes:
+    - Fixed bug when upgrading from users.properties to users.conf (issue 41)
+}
+
+#
+# 0.8.1
+#
+r7: {
+    title: Gitblit 0.8.1 Released
+    id: 0.8.1
+    date: 2012-01-11
+
+    fixes:
+    - Include missing icon resource for the manager (issue 40)
+    - Fixed sendmail.groovy message content with incorrect tag/branch labels
+}
+
+#
+# 0.8.0
+#
+r6: {
+    title: Gitblit 0.8.0 Released
+    id: 0.8.0
+    date: 2012-01-11
+
+    additions:
+    - ''Platform-independent, Groovy push hook script mechanism.
+      Hook scripts can be set per-repository, per-team, or globally for all repositories.''
+    - ''*sendmail.groovy* for optional email notifications on push.
+      You must properly configure your SMTP server settings in `gitblit.properties` or `web.xml` to use *sendmail.groovy*.''
+    - New global key for mailing lists.  This is used in conjunction with the *sendmail.groovy* hook script.  All repositories that use the *sendmail.groovy* script will include these addresses in the notification process.  Please see the Setup page for more details about configuring sendmail.
+    - *com.gitblit.GitblitUserService*.  This is a wrapper object for the built-in user service implementations.  For those wanting to only implement custom authentication it is recommended to subclass GitblitUserService and override the appropriate methods.  Going forward, this will help insulate custom authentication from new IUserService API and/or changes in model classes.
+    - ''New default user service implementation: *com.gitblit.ConfigUserService* (`users.conf`)
+      This user service implementation allows for serialization and deserialization of more sophisticated Gitblit User objects without requiring the encoding trickery now present in FileUserService (users.properties).  This will open the door for more advanced Gitblit features.
+      For those upgrading from an earlier Gitblit version, a `users.conf` file will automatically be created for you from your existing `users.properties` file on your first launch of Gitblit <u>however</u> you will have to manually set *realm.userService=users.conf* to switch to the new user service.
+      The original `users.properties` file and the corresponding implementation are **deprecated**.''
+    - Teams for specifying user-repository access in bulk.  Teams may also specify mailing lists addresses and pre- & post- receive hook scripts.
+    - Gravatar integration
+    - Activity page for aggregated repository activity.  This is a timeline of commit activity over the last N days for one or more repositories.
+    - *Filters* menu for the Repositories page and Activity page.  You can filter by federation set, team, and simple custom regular expressions.  Custom expressions can be stored in `gitblit.properties` or `web.xml` or directly defined in your url (issue 27)
+    - Flash-based 1-step *copy to clipboard* of the primary repository url based on Clippy
+    - JavaScript-based 3-step (click, ctrl+c, enter) *copy to clipboard* of the primary repository url in the event that you do not want to use Flash on your installation
+    - Empty repositories now link to an *empty repository* page which gives some direction to the user for the next step in using Gitblit.  This page displays the primary push/clone url of the repository and gives sample syntax for the git command-line client. (issue 31)
+    - Repositories with a *gh-pages* branch will now have a *pages* link which will serve the content of this branch.  All resource requests are against the repository, Gitblit does not checkout/export this branch to a temporary filesystem.  Jekyll templating is not supported.
+    - Gitblit Express bundle to get started running Gitblit on RedHat OpenShift cloud <span class="label label-warning">BETA</span>
+
+    changes:
+    - Dropped display of trailing .git from repository names
+    - ''Gitblit GO is now monolithic like the WAR build. (issue 30)
+      This change helps adoption of GO in environments without an internet connection or with a restricted connection.''
+    - Unit testing framework has been migrated to JUnit4 syntax and the test suite has been redesigned to run all unit tests, including rpc, federation, and git push/clone tests
+
+    fixes:
+    - Several a bugs in FileUserService related to cleaning up old repository permissions on a rename or delete
+    - Renaming a repository into a new subfolder failed (issue 33)
+
+    settings:
+    - { name: groovy.scriptsFolder, defaultValue: groovy }
+    - { name: groovy.preReceiveScripts, defaultValue: }
+    - { name: groovy.postReceiveScripts, defaultValue: }
+    - { name: mail.mailingLists, defaultValue: }
+    - { name: realm.userService, defaultValue: users.conf }
+    - { name: web.allowGravatar, defaultValue: 'true' }
+    - { name: web.activityDuration, defaultValue: 14 }
+    - { name: web.timeFormat, defaultValue: HH:mm }
+    - { name: web.datestampLongFormat, defaultValue: "EEEE, MMMM d, yyyy" }
+    - { name: web.customFilters, defaultValue: }
+    - { name: web.allowFlashCopyToClipboard, defaultValue: 'true' }
+
+    dependencyChanges:
+    - JGit 1.2.0
+    - Groovy 1.8.5
+    - Clippy
+}
+
+#
+# 0.7.0
+#
+r5: {
+    title: Gitblit 0.7.0 Released
+    id: 0.7.0
+    date: 2011-11-11
+
+    security:
+    - fixed security hole when cloning clone-restricted repository with TortoiseGit (issue 28)
+
+    fixes:
+    - ''federation protocol timestamps.  dates are now serialized to the [iso8601](http://en.wikipedia.org/wiki/ISO_8601) standard.
+      **This breaks 0.6.0 federation clients/servers.**''
+    - collision on rename for repositories and users
+    - Gitblit can now browse the Linux kernel repository (issue 25)
+    - Gitblit now runs on Servlet 3.0 webservers (e.g. Tomcat 7, Jetty 8) (issue 23)
+    - Set the RSS content type of syndication feeds for Firefox 4 (issue 22)
+    - RSS feeds are now properly encoded to UTF-8
+    - RSS feeds now properly generate parameterized links if *web.mountParameters=false*
+    - Null pointer exception if did not set federation strategy (issue 20)
+    - Gitblit GO allows SSL renegotiation if running on Java 1.6.0_22 or later
+        
+    changes:
+    - updated ui with Twitter Bootstrap CSS toolkit
+    - repositories list performance by caching repository sizes (issue 27)
+    - summary page performance by caching metric calculations (issue 25)
+    
+    additions:
+    - authenticated JSON RPC mechanism
+    - Gitblit API RSS/JSON RPC library
+    - Gitblit Manager (Java/Swing Application) for remote administration of a Gitblit server.
+    - per-repository setting to skip size calculation (faster repositories page loading)
+    - per-repository setting to skip summary metrics calculation (faster summary page loading)
+    - IUserService.setup(IStoredSettings) for custom user service implementations
+    - setting to control Gitblit GO context path for proxy setups
+    - *combined-md5* password storage option which stores the hash of username+password as the password
+    - repository owners are automatically granted access for git, feeds, and zip downloads without explicitly selecting them
+    - RSS feeds now include regex substitutions on commit messages for bug trackers, etc
+    
+    settings:
+    - { name: web.loginMessage, defaultValue: gitblit }
+    - { name: web.enableRpcServlet, defaultValue: 'true' }
+    - { name: web.enableRpcManagement, defaultValue: 'false' }
+    - { name: web.enableRpcAdministration, defaultValue: 'false' }
+    - { name: server.contextPath, defaultValue: / }
+    
+    dependencyChanges:
+    - MarkdownPapers 1.2.5
+    - Wicket 1.4.19
+
+    contributors:
+    - github/dadalar
+    - github/alyandon
+    - github/trygvis
+}
+
+#
+# 0.6.0
+#
+r4: {
+    title: Gitblit 0.6.0 Released
+    id: 0.6.0
+    date: 2011-09-27
+
+    fixes:
+    - syndication urls for WAR deployments
+    - authentication for zip downloads
+
+    additions:
+    - federation feature to allow gitblit instances (or gitblit federation clients) to pull repositories and, optionally, settings and accounts from other gitblit instances.  This is something like [svn-sync](http://svnbook.red-bean.com/en/1.5/svn.ref.svnsync.html) for gitblit.
+    - user role *#notfederated* to prevent a user account from being pulled by a federated Gitblit instance
+
+    settings:
+    - { name: federation.name, defaultValue: }
+    - { name: federation.passphrase, defaultValue: }
+    - { name: federation.allowProposals, defaultValue: 'false' }
+    - { name: federation.proposalsFolder, defaultValue: proposals }
+    - { name: federation.defaultFrequency, defaultValue: 60 mins }
+    - { name: federation.sets, defaultValue: }
+    - { name: "mail.*", defaultValue: }
+        
+    dependencyChanges:
+    - MarkdownPapers 1.1.1
+    - Wicket 1.4.18
+    - JGit 1.1.0
+    - google-gson
+    - javamail
+}
+
+#
+# 0.5.2
+#
+r3: {
+    title: Gitblit 0.5.2 Released
+    id: 0.5.2
+    date: 2011-07-27
+
+    fixes:
+    - active repositories with a HEAD that pointed to an empty branch caused internal errors (issue 14)
+    - bare-cloned repositories were listed as (empty) and were not clickable (issue 13)
+    - default port for Gitblit GO is now 8443 to be more linux/os x friendly (issue 12)
+    - repositories can now be reliably deleted and renamed (issue 10)
+    - users can now change their passwords (issue 1)
+    - always show root repository group first, i.e. do not sort root group with other groups
+    - tone-down repository group header color
+    
+    additions:
+    - optionally display repository on-disk size on repositories page
+    - forward-slashes ('/', %2F) can be encoded using a custom character to workaround some servlet container default security measures for proxy servers
+    
+    settings:
+    - { name: web.showRepositorySizes, defaultValue: 'true' }
+    - { name: web.forwardSlashCharacter, defaultValue: / }
+    
+    dependencyChanges:
+    - MarkdownPapers 1.1.0
+    - Jetty 7.4.3
+}
+
+#
+# 0.5.1
+#
+r2: {
+    title: Gitblit 0.5.1 Released
+    id: 0.5.1
+    date: 2011-06-28
+
+    changes:
+    - clarified SSL certificate generation and configuration for both server-side and client-side
+    - added some more troubleshooting information to documentation
+    - replaced JavaService with Apache Commons Daemon
+}
+
+#
+# 0.5.0
+#
+r1: {
+    title: Gitblit 0.5.0 Released
+    id: 0.5.0
+    date: 2011-06-26
+    text: initial release
+}
+
+snapshot: &r17
+release: &r16
+releases: &r[1..16]