--- conflicted
+++ resolved
@@ -148,21 +148,17 @@
 # SINCE 1.7.0
 git.sshKrb5Keytab = 
 
-<<<<<<< HEAD
 # The service principal name to be used for Kerberos5.
 # The default is host/hostname.
-=======
+#
+# SINCE 1.7.0
+git.sshKrb5ServicePrincipalName = 
+
 # Strip the domain suffix from a kerberos username.
 # e.g. james@bigbox would be "james"
 #
 # SINCE 1.7.0
 git.sshKrb5StripDomain = true
-
-# The service principal name to be used for Kerberos5.  The default is host/hostname.
->>>>>>> be49ef9b
-#
-# SINCE 1.7.0
-git.sshKrb5ServicePrincipalName = 
 
 # SSH backend NIO2|MINA.
 #
