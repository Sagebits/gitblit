/*
 * Copyright 2011 gitblit.com.
 *
 * Licensed under the Apache License, Version 2.0 (the "License");
 * you may not use this file except in compliance with the License.
 * You may obtain a copy of the License at
 *
 *     http://www.apache.org/licenses/LICENSE-2.0
 *
 * Unless required by applicable law or agreed to in writing, software
 * distributed under the License is distributed on an "AS IS" BASIS,
 * WITHOUT WARRANTIES OR CONDITIONS OF ANY KIND, either express or implied.
 * See the License for the specific language governing permissions and
 * limitations under the License.
 */
package com.gitblit.models;

import java.io.Serializable;
import java.util.ArrayList;
import java.util.Collection;
import java.util.Date;
import java.util.List;
import java.util.Map;
import java.util.Set;
import java.util.TreeSet;

import com.gitblit.Constants.AccessRestrictionType;
import com.gitblit.Constants.AuthorizationControl;
import com.gitblit.Constants.CommitMessageRenderer;
import com.gitblit.Constants.FederationStrategy;
import com.gitblit.Constants.MergeType;
import com.gitblit.utils.ArrayUtils;
import com.gitblit.utils.ModelUtils;
import com.gitblit.utils.StringUtils;

/**
 * RepositoryModel is a serializable model class that represents a Gitblit
 * repository including its configuration settings and access restriction.
 *
 * @author James Moger
 *
 */
public class RepositoryModel implements Serializable, Comparable<RepositoryModel> {

	private static final long serialVersionUID = 1L;

	// field names are reflectively mapped in EditRepository page
	public String name;
	public String description;
	public List<String> owners;
	public Date lastChange;
	public String lastChangeAuthor;
	public boolean hasCommits;
	public boolean showRemoteBranches;
	public boolean useIncrementalPushTags;
	public String incrementalPushTagPrefix;
	public AccessRestrictionType accessRestriction;
	public AuthorizationControl authorizationControl;
	public boolean allowAuthenticated;
	public boolean isFrozen;
	public FederationStrategy federationStrategy;
	public List<String> federationSets;
	public boolean isFederated;
	public boolean skipSizeCalculation;
	public boolean skipSummaryMetrics;
	public String frequency;
	public boolean isBare;
	public boolean isMirror;
	public String origin;
	public String HEAD;
	public List<String> availableRefs;
	public List<String> indexedBranches;
	public String size;
	public List<String> preReceiveScripts;
	public List<String> postReceiveScripts;
	public List<String> mailingLists;
	public Map<String, String> customFields;
	public String projectPath;
	private String displayName;
	public boolean allowForks;
	public Set<String> forks;
	public String originRepository;
	public boolean verifyCommitter;
	public String gcThreshold;
	public int gcPeriod;
	public int maxActivityCommits;
	public List<String> metricAuthorExclusions;
	public CommitMessageRenderer commitMessageRenderer;
	public boolean acceptNewPatchsets;
	public boolean acceptNewTickets;
	public boolean requireApproval;
	public boolean contributorsCanPushToAllTickets;
	public String mergeTo;
	public MergeType mergeType;

	public transient boolean isCollectingGarbage;
	public Date lastGC;
	public String sparkleshareId;

	public RepositoryModel() {
		this("", "", "", new Date(0));
	}

	public RepositoryModel(String name, String description, String owner, Date lastchange) {
		this.name = name;
		this.description = description;
		this.lastChange = lastchange;
		this.accessRestriction = AccessRestrictionType.NONE;
		this.authorizationControl = AuthorizationControl.NAMED;
		this.federationSets = new ArrayList<String>();
		this.federationStrategy = FederationStrategy.FEDERATE_THIS;
		this.projectPath = StringUtils.getFirstPathElement(name);
		this.owners = new ArrayList<String>();
		this.isBare = true;
		this.acceptNewTickets = true;
		this.acceptNewPatchsets = true;
<<<<<<< HEAD
		this.mergeType = MergeType.DEFAULT_MERGE_TYPE;
=======
		this.contributorsCanPushToAllTickets = false;
>>>>>>> e158b658

		addOwner(owner);
	}

	public List<String> getLocalBranches() {
		if (ArrayUtils.isEmpty(availableRefs)) {
			return new ArrayList<String>();
		}
		List<String> localBranches = new ArrayList<String>();
		for (String ref : availableRefs) {
			if (ref.startsWith("refs/heads")) {
				localBranches.add(ref);
			}
		}
		return localBranches;
	}

	public void addFork(String repository) {
		if (forks == null) {
			forks = new TreeSet<String>();
		}
		forks.add(repository);
	}

	public void removeFork(String repository) {
		if (forks == null) {
			return;
		}
		forks.remove(repository);
	}

	public void resetDisplayName() {
		displayName = null;
	}

	public String getRID() {
		return StringUtils.getSHA1(name);
	}

	@Override
	public int hashCode() {
		return name.hashCode();
	}

	@Override
	public boolean equals(Object o) {
		if (o instanceof RepositoryModel) {
			return name.equals(((RepositoryModel) o).name);
		}
		return false;
	}

	@Override
	public String toString() {
		if (displayName == null) {
			displayName = StringUtils.stripDotGit(name);
		}
		return displayName;
	}

	@Override
	public int compareTo(RepositoryModel o) {
		return StringUtils.compareRepositoryNames(name, o.name);
	}

	public boolean isFork() {
		return !StringUtils.isEmpty(originRepository);
	}

	public boolean isOwner(String username) {
		if (StringUtils.isEmpty(username) || ArrayUtils.isEmpty(owners)) {
			return isUsersPersonalRepository(username);
		}
		return owners.contains(username.toLowerCase()) || isUsersPersonalRepository(username);
	}

	public boolean isPersonalRepository() {
		return !StringUtils.isEmpty(projectPath) && ModelUtils.isPersonalRepository(projectPath);
	}

	public boolean isUsersPersonalRepository(String username) {
		return !StringUtils.isEmpty(projectPath) && ModelUtils.isUsersPersonalRepository(username, projectPath);
	}

	public boolean allowAnonymousView() {
		return !accessRestriction.atLeast(AccessRestrictionType.VIEW);
	}

	public boolean isShowActivity() {
		return maxActivityCommits > -1;
	}

	public boolean isSparkleshared() {
		return !StringUtils.isEmpty(sparkleshareId);
	}

	public RepositoryModel cloneAs(String cloneName) {
		RepositoryModel clone = new RepositoryModel();
		clone.originRepository = name;
		clone.name = cloneName;
		clone.projectPath = StringUtils.getFirstPathElement(cloneName);
		clone.isBare = true;
		clone.description = description;
		clone.accessRestriction = AccessRestrictionType.PUSH;
		clone.authorizationControl = AuthorizationControl.NAMED;
		clone.federationStrategy = federationStrategy;
		clone.showRemoteBranches = false;
		clone.allowForks = false;
		clone.acceptNewPatchsets = false;
		clone.acceptNewTickets = false;
		clone.contributorsCanPushToAllTickets = false;
		clone.skipSizeCalculation = skipSizeCalculation;
		clone.skipSummaryMetrics = skipSummaryMetrics;
		clone.sparkleshareId = sparkleshareId;
		return clone;
	}

	public void addOwner(String username) {
		if (!StringUtils.isEmpty(username)) {
			String name = username.toLowerCase();
			// a set would be more efficient, but this complicates JSON
			// deserialization so we enforce uniqueness with an arraylist
			if (!owners.contains(name)) {
				owners.add(name);
			}
		}
	}

	public void removeOwner(String username) {
		if (!StringUtils.isEmpty(username)) {
			owners.remove(username.toLowerCase());
		}
	}

	public void addOwners(Collection<String> usernames) {
		if (!ArrayUtils.isEmpty(usernames)) {
			for (String username : usernames) {
				addOwner(username);
			}
		}
	}

	public void removeOwners(Collection<String> usernames) {
		if (!ArrayUtils.isEmpty(owners)) {
			for (String username : usernames) {
				removeOwner(username);
			}
		}
	}
}
<|MERGE_RESOLUTION|>--- conflicted
+++ resolved
@@ -1,271 +1,268 @@
-/*
- * Copyright 2011 gitblit.com.
- *
- * Licensed under the Apache License, Version 2.0 (the "License");
- * you may not use this file except in compliance with the License.
- * You may obtain a copy of the License at
- *
- *     http://www.apache.org/licenses/LICENSE-2.0
- *
- * Unless required by applicable law or agreed to in writing, software
- * distributed under the License is distributed on an "AS IS" BASIS,
- * WITHOUT WARRANTIES OR CONDITIONS OF ANY KIND, either express or implied.
- * See the License for the specific language governing permissions and
- * limitations under the License.
- */
-package com.gitblit.models;
-
-import java.io.Serializable;
-import java.util.ArrayList;
-import java.util.Collection;
-import java.util.Date;
-import java.util.List;
-import java.util.Map;
-import java.util.Set;
-import java.util.TreeSet;
-
-import com.gitblit.Constants.AccessRestrictionType;
-import com.gitblit.Constants.AuthorizationControl;
-import com.gitblit.Constants.CommitMessageRenderer;
-import com.gitblit.Constants.FederationStrategy;
-import com.gitblit.Constants.MergeType;
-import com.gitblit.utils.ArrayUtils;
-import com.gitblit.utils.ModelUtils;
-import com.gitblit.utils.StringUtils;
-
-/**
- * RepositoryModel is a serializable model class that represents a Gitblit
- * repository including its configuration settings and access restriction.
- *
- * @author James Moger
- *
- */
-public class RepositoryModel implements Serializable, Comparable<RepositoryModel> {
-
-	private static final long serialVersionUID = 1L;
-
-	// field names are reflectively mapped in EditRepository page
-	public String name;
-	public String description;
-	public List<String> owners;
-	public Date lastChange;
-	public String lastChangeAuthor;
-	public boolean hasCommits;
-	public boolean showRemoteBranches;
-	public boolean useIncrementalPushTags;
-	public String incrementalPushTagPrefix;
-	public AccessRestrictionType accessRestriction;
-	public AuthorizationControl authorizationControl;
-	public boolean allowAuthenticated;
-	public boolean isFrozen;
-	public FederationStrategy federationStrategy;
-	public List<String> federationSets;
-	public boolean isFederated;
-	public boolean skipSizeCalculation;
-	public boolean skipSummaryMetrics;
-	public String frequency;
-	public boolean isBare;
-	public boolean isMirror;
-	public String origin;
-	public String HEAD;
-	public List<String> availableRefs;
-	public List<String> indexedBranches;
-	public String size;
-	public List<String> preReceiveScripts;
-	public List<String> postReceiveScripts;
-	public List<String> mailingLists;
-	public Map<String, String> customFields;
-	public String projectPath;
-	private String displayName;
-	public boolean allowForks;
-	public Set<String> forks;
-	public String originRepository;
-	public boolean verifyCommitter;
-	public String gcThreshold;
-	public int gcPeriod;
-	public int maxActivityCommits;
-	public List<String> metricAuthorExclusions;
-	public CommitMessageRenderer commitMessageRenderer;
-	public boolean acceptNewPatchsets;
-	public boolean acceptNewTickets;
-	public boolean requireApproval;
-	public boolean contributorsCanPushToAllTickets;
-	public String mergeTo;
-	public MergeType mergeType;
-
-	public transient boolean isCollectingGarbage;
-	public Date lastGC;
-	public String sparkleshareId;
-
-	public RepositoryModel() {
-		this("", "", "", new Date(0));
-	}
-
-	public RepositoryModel(String name, String description, String owner, Date lastchange) {
-		this.name = name;
-		this.description = description;
-		this.lastChange = lastchange;
-		this.accessRestriction = AccessRestrictionType.NONE;
-		this.authorizationControl = AuthorizationControl.NAMED;
-		this.federationSets = new ArrayList<String>();
-		this.federationStrategy = FederationStrategy.FEDERATE_THIS;
-		this.projectPath = StringUtils.getFirstPathElement(name);
-		this.owners = new ArrayList<String>();
-		this.isBare = true;
-		this.acceptNewTickets = true;
-		this.acceptNewPatchsets = true;
-<<<<<<< HEAD
-		this.mergeType = MergeType.DEFAULT_MERGE_TYPE;
-=======
-		this.contributorsCanPushToAllTickets = false;
->>>>>>> e158b658
-
-		addOwner(owner);
-	}
-
-	public List<String> getLocalBranches() {
-		if (ArrayUtils.isEmpty(availableRefs)) {
-			return new ArrayList<String>();
-		}
-		List<String> localBranches = new ArrayList<String>();
-		for (String ref : availableRefs) {
-			if (ref.startsWith("refs/heads")) {
-				localBranches.add(ref);
-			}
-		}
-		return localBranches;
-	}
-
-	public void addFork(String repository) {
-		if (forks == null) {
-			forks = new TreeSet<String>();
-		}
-		forks.add(repository);
-	}
-
-	public void removeFork(String repository) {
-		if (forks == null) {
-			return;
-		}
-		forks.remove(repository);
-	}
-
-	public void resetDisplayName() {
-		displayName = null;
-	}
-
-	public String getRID() {
-		return StringUtils.getSHA1(name);
-	}
-
-	@Override
-	public int hashCode() {
-		return name.hashCode();
-	}
-
-	@Override
-	public boolean equals(Object o) {
-		if (o instanceof RepositoryModel) {
-			return name.equals(((RepositoryModel) o).name);
-		}
-		return false;
-	}
-
-	@Override
-	public String toString() {
-		if (displayName == null) {
-			displayName = StringUtils.stripDotGit(name);
-		}
-		return displayName;
-	}
-
-	@Override
-	public int compareTo(RepositoryModel o) {
-		return StringUtils.compareRepositoryNames(name, o.name);
-	}
-
-	public boolean isFork() {
-		return !StringUtils.isEmpty(originRepository);
-	}
-
-	public boolean isOwner(String username) {
-		if (StringUtils.isEmpty(username) || ArrayUtils.isEmpty(owners)) {
-			return isUsersPersonalRepository(username);
-		}
-		return owners.contains(username.toLowerCase()) || isUsersPersonalRepository(username);
-	}
-
-	public boolean isPersonalRepository() {
-		return !StringUtils.isEmpty(projectPath) && ModelUtils.isPersonalRepository(projectPath);
-	}
-
-	public boolean isUsersPersonalRepository(String username) {
-		return !StringUtils.isEmpty(projectPath) && ModelUtils.isUsersPersonalRepository(username, projectPath);
-	}
-
-	public boolean allowAnonymousView() {
-		return !accessRestriction.atLeast(AccessRestrictionType.VIEW);
-	}
-
-	public boolean isShowActivity() {
-		return maxActivityCommits > -1;
-	}
-
-	public boolean isSparkleshared() {
-		return !StringUtils.isEmpty(sparkleshareId);
-	}
-
-	public RepositoryModel cloneAs(String cloneName) {
-		RepositoryModel clone = new RepositoryModel();
-		clone.originRepository = name;
-		clone.name = cloneName;
-		clone.projectPath = StringUtils.getFirstPathElement(cloneName);
-		clone.isBare = true;
-		clone.description = description;
-		clone.accessRestriction = AccessRestrictionType.PUSH;
-		clone.authorizationControl = AuthorizationControl.NAMED;
-		clone.federationStrategy = federationStrategy;
-		clone.showRemoteBranches = false;
-		clone.allowForks = false;
-		clone.acceptNewPatchsets = false;
-		clone.acceptNewTickets = false;
-		clone.contributorsCanPushToAllTickets = false;
-		clone.skipSizeCalculation = skipSizeCalculation;
-		clone.skipSummaryMetrics = skipSummaryMetrics;
-		clone.sparkleshareId = sparkleshareId;
-		return clone;
-	}
-
-	public void addOwner(String username) {
-		if (!StringUtils.isEmpty(username)) {
-			String name = username.toLowerCase();
-			// a set would be more efficient, but this complicates JSON
-			// deserialization so we enforce uniqueness with an arraylist
-			if (!owners.contains(name)) {
-				owners.add(name);
-			}
-		}
-	}
-
-	public void removeOwner(String username) {
-		if (!StringUtils.isEmpty(username)) {
-			owners.remove(username.toLowerCase());
-		}
-	}
-
-	public void addOwners(Collection<String> usernames) {
-		if (!ArrayUtils.isEmpty(usernames)) {
-			for (String username : usernames) {
-				addOwner(username);
-			}
-		}
-	}
-
-	public void removeOwners(Collection<String> usernames) {
-		if (!ArrayUtils.isEmpty(owners)) {
-			for (String username : usernames) {
-				removeOwner(username);
-			}
-		}
-	}
-}
+/*
+ * Copyright 2011 gitblit.com.
+ *
+ * Licensed under the Apache License, Version 2.0 (the "License");
+ * you may not use this file except in compliance with the License.
+ * You may obtain a copy of the License at
+ *
+ *     http://www.apache.org/licenses/LICENSE-2.0
+ *
+ * Unless required by applicable law or agreed to in writing, software
+ * distributed under the License is distributed on an "AS IS" BASIS,
+ * WITHOUT WARRANTIES OR CONDITIONS OF ANY KIND, either express or implied.
+ * See the License for the specific language governing permissions and
+ * limitations under the License.
+ */
+package com.gitblit.models;
+
+import java.io.Serializable;
+import java.util.ArrayList;
+import java.util.Collection;
+import java.util.Date;
+import java.util.List;
+import java.util.Map;
+import java.util.Set;
+import java.util.TreeSet;
+
+import com.gitblit.Constants.AccessRestrictionType;
+import com.gitblit.Constants.AuthorizationControl;
+import com.gitblit.Constants.CommitMessageRenderer;
+import com.gitblit.Constants.FederationStrategy;
+import com.gitblit.Constants.MergeType;
+import com.gitblit.utils.ArrayUtils;
+import com.gitblit.utils.ModelUtils;
+import com.gitblit.utils.StringUtils;
+
+/**
+ * RepositoryModel is a serializable model class that represents a Gitblit
+ * repository including its configuration settings and access restriction.
+ *
+ * @author James Moger
+ *
+ */
+public class RepositoryModel implements Serializable, Comparable<RepositoryModel> {
+
+	private static final long serialVersionUID = 1L;
+
+	// field names are reflectively mapped in EditRepository page
+	public String name;
+	public String description;
+	public List<String> owners;
+	public Date lastChange;
+	public String lastChangeAuthor;
+	public boolean hasCommits;
+	public boolean showRemoteBranches;
+	public boolean useIncrementalPushTags;
+	public String incrementalPushTagPrefix;
+	public AccessRestrictionType accessRestriction;
+	public AuthorizationControl authorizationControl;
+	public boolean allowAuthenticated;
+	public boolean isFrozen;
+	public FederationStrategy federationStrategy;
+	public List<String> federationSets;
+	public boolean isFederated;
+	public boolean skipSizeCalculation;
+	public boolean skipSummaryMetrics;
+	public String frequency;
+	public boolean isBare;
+	public boolean isMirror;
+	public String origin;
+	public String HEAD;
+	public List<String> availableRefs;
+	public List<String> indexedBranches;
+	public String size;
+	public List<String> preReceiveScripts;
+	public List<String> postReceiveScripts;
+	public List<String> mailingLists;
+	public Map<String, String> customFields;
+	public String projectPath;
+	private String displayName;
+	public boolean allowForks;
+	public Set<String> forks;
+	public String originRepository;
+	public boolean verifyCommitter;
+	public String gcThreshold;
+	public int gcPeriod;
+	public int maxActivityCommits;
+	public List<String> metricAuthorExclusions;
+	public CommitMessageRenderer commitMessageRenderer;
+	public boolean acceptNewPatchsets;
+	public boolean acceptNewTickets;
+	public boolean requireApproval;
+	public boolean contributorsCanPushToAllTickets;
+	public String mergeTo;
+	public MergeType mergeType;
+
+	public transient boolean isCollectingGarbage;
+	public Date lastGC;
+	public String sparkleshareId;
+
+	public RepositoryModel() {
+		this("", "", "", new Date(0));
+	}
+
+	public RepositoryModel(String name, String description, String owner, Date lastchange) {
+		this.name = name;
+		this.description = description;
+		this.lastChange = lastchange;
+		this.accessRestriction = AccessRestrictionType.NONE;
+		this.authorizationControl = AuthorizationControl.NAMED;
+		this.federationSets = new ArrayList<String>();
+		this.federationStrategy = FederationStrategy.FEDERATE_THIS;
+		this.projectPath = StringUtils.getFirstPathElement(name);
+		this.owners = new ArrayList<String>();
+		this.isBare = true;
+		this.acceptNewTickets = true;
+		this.acceptNewPatchsets = true;
+		this.mergeType = MergeType.DEFAULT_MERGE_TYPE;
+		this.contributorsCanPushToAllTickets = false;
+
+		addOwner(owner);
+	}
+
+	public List<String> getLocalBranches() {
+		if (ArrayUtils.isEmpty(availableRefs)) {
+			return new ArrayList<String>();
+		}
+		List<String> localBranches = new ArrayList<String>();
+		for (String ref : availableRefs) {
+			if (ref.startsWith("refs/heads")) {
+				localBranches.add(ref);
+			}
+		}
+		return localBranches;
+	}
+
+	public void addFork(String repository) {
+		if (forks == null) {
+			forks = new TreeSet<String>();
+		}
+		forks.add(repository);
+	}
+
+	public void removeFork(String repository) {
+		if (forks == null) {
+			return;
+		}
+		forks.remove(repository);
+	}
+
+	public void resetDisplayName() {
+		displayName = null;
+	}
+
+	public String getRID() {
+		return StringUtils.getSHA1(name);
+	}
+
+	@Override
+	public int hashCode() {
+		return name.hashCode();
+	}
+
+	@Override
+	public boolean equals(Object o) {
+		if (o instanceof RepositoryModel) {
+			return name.equals(((RepositoryModel) o).name);
+		}
+		return false;
+	}
+
+	@Override
+	public String toString() {
+		if (displayName == null) {
+			displayName = StringUtils.stripDotGit(name);
+		}
+		return displayName;
+	}
+
+	@Override
+	public int compareTo(RepositoryModel o) {
+		return StringUtils.compareRepositoryNames(name, o.name);
+	}
+
+	public boolean isFork() {
+		return !StringUtils.isEmpty(originRepository);
+	}
+
+	public boolean isOwner(String username) {
+		if (StringUtils.isEmpty(username) || ArrayUtils.isEmpty(owners)) {
+			return isUsersPersonalRepository(username);
+		}
+		return owners.contains(username.toLowerCase()) || isUsersPersonalRepository(username);
+	}
+
+	public boolean isPersonalRepository() {
+		return !StringUtils.isEmpty(projectPath) && ModelUtils.isPersonalRepository(projectPath);
+	}
+
+	public boolean isUsersPersonalRepository(String username) {
+		return !StringUtils.isEmpty(projectPath) && ModelUtils.isUsersPersonalRepository(username, projectPath);
+	}
+
+	public boolean allowAnonymousView() {
+		return !accessRestriction.atLeast(AccessRestrictionType.VIEW);
+	}
+
+	public boolean isShowActivity() {
+		return maxActivityCommits > -1;
+	}
+
+	public boolean isSparkleshared() {
+		return !StringUtils.isEmpty(sparkleshareId);
+	}
+
+	public RepositoryModel cloneAs(String cloneName) {
+		RepositoryModel clone = new RepositoryModel();
+		clone.originRepository = name;
+		clone.name = cloneName;
+		clone.projectPath = StringUtils.getFirstPathElement(cloneName);
+		clone.isBare = true;
+		clone.description = description;
+		clone.accessRestriction = AccessRestrictionType.PUSH;
+		clone.authorizationControl = AuthorizationControl.NAMED;
+		clone.federationStrategy = federationStrategy;
+		clone.showRemoteBranches = false;
+		clone.allowForks = false;
+		clone.acceptNewPatchsets = false;
+		clone.acceptNewTickets = false;
+		clone.contributorsCanPushToAllTickets = false;
+		clone.skipSizeCalculation = skipSizeCalculation;
+		clone.skipSummaryMetrics = skipSummaryMetrics;
+		clone.sparkleshareId = sparkleshareId;
+		return clone;
+	}
+
+	public void addOwner(String username) {
+		if (!StringUtils.isEmpty(username)) {
+			String name = username.toLowerCase();
+			// a set would be more efficient, but this complicates JSON
+			// deserialization so we enforce uniqueness with an arraylist
+			if (!owners.contains(name)) {
+				owners.add(name);
+			}
+		}
+	}
+
+	public void removeOwner(String username) {
+		if (!StringUtils.isEmpty(username)) {
+			owners.remove(username.toLowerCase());
+		}
+	}
+
+	public void addOwners(Collection<String> usernames) {
+		if (!ArrayUtils.isEmpty(usernames)) {
+			for (String username : usernames) {
+				addOwner(username);
+			}
+		}
+	}
+
+	public void removeOwners(Collection<String> usernames) {
+		if (!ArrayUtils.isEmpty(owners)) {
+			for (String username : usernames) {
+				removeOwner(username);
+			}
+		}
+	}
+}