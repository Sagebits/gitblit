/*
 * Copyright 2014 gitblit.com.
 *
 * Licensed under the Apache License, Version 2.0 (the "License");
 * you may not use this file except in compliance with the License.
 * You may obtain a copy of the License at
 *
 *     http://www.apache.org/licenses/LICENSE-2.0
 *
 * Unless required by applicable law or agreed to in writing, software
 * distributed under the License is distributed on an "AS IS" BASIS,
 * WITHOUT WARRANTIES OR CONDITIONS OF ANY KIND, either express or implied.
 * See the License for the specific language governing permissions and
 * limitations under the License.
 */
package com.gitblit.servlet;

import java.io.ByteArrayInputStream;
import java.io.IOException;
import java.io.InputStream;
import java.io.UnsupportedEncodingException;
import java.net.URLEncoder;
import java.text.MessageFormat;
import java.text.ParseException;
import java.util.ArrayList;
import java.util.Date;
import java.util.List;
import java.util.Map;
import java.util.TreeMap;

import javax.servlet.ServletContext;
import javax.servlet.ServletException;
import javax.servlet.http.HttpServletRequest;
import javax.servlet.http.HttpServletResponse;

import org.apache.tika.Tika;
import org.eclipse.jgit.lib.FileMode;
import org.eclipse.jgit.lib.MutableObjectId;
import org.eclipse.jgit.lib.ObjectLoader;
import org.eclipse.jgit.lib.ObjectReader;
import org.eclipse.jgit.lib.Repository;
import org.eclipse.jgit.revwalk.RevCommit;
import org.eclipse.jgit.revwalk.RevWalk;
import org.eclipse.jgit.treewalk.TreeWalk;
import org.eclipse.jgit.treewalk.filter.PathFilter;
import org.slf4j.Logger;
import org.slf4j.LoggerFactory;

import com.gitblit.Constants;
import com.gitblit.Keys;
import com.gitblit.dagger.DaggerServlet;
import com.gitblit.manager.IRepositoryManager;
import com.gitblit.manager.IRuntimeManager;
import com.gitblit.models.PathModel;
import com.gitblit.utils.ByteFormat;
import com.gitblit.utils.JGitUtils;
import com.gitblit.utils.MarkdownUtils;
import com.gitblit.utils.StringUtils;

import dagger.ObjectGraph;

/**
 * Serves the content of a branch.
 *
 * @author James Moger
 *
 */
public class RawServlet extends DaggerServlet {

	private static final long serialVersionUID = 1L;

	private transient Logger logger = LoggerFactory.getLogger(RawServlet.class);

	private IRuntimeManager runtimeManager;

	private IRepositoryManager repositoryManager;

	@Override
	protected void inject(ObjectGraph dagger) {
		this.runtimeManager = dagger.get(IRuntimeManager.class);
		this.repositoryManager = dagger.get(IRepositoryManager.class);
	}

	/**
	 * Returns an url to this servlet for the specified parameters.
	 *
	 * @param baseURL
	 * @param repository
	 * @param branch
	 * @param path
	 * @return an url
	 */
	public static String asLink(String baseURL, String repository, String branch, String path) {
		if (baseURL.length() > 0 && baseURL.charAt(baseURL.length() - 1) == '/') {
			baseURL = baseURL.substring(0, baseURL.length() - 1);
		}

		char fsc = '!';
		char c = GitblitContext.getManager(IRuntimeManager.class).getSettings().getChar(Keys.web.forwardSlashCharacter, '/');
		if (c != '/') {
			fsc = c;
		}
		if (branch != null) {
			branch = branch.replace('/', fsc);
		}

		String encodedPath = path == null ? "" : path.replace(' ', '-');
		encodedPath = encodedPath.replace('/', fsc);
<<<<<<< HEAD
		try {
			encodedPath = URLEncoder.encode(encodedPath, "UTF-8");
		} catch (UnsupportedEncodingException e) {
		}
=======
>>>>>>> f010ef67
		return baseURL + Constants.RAW_PATH + repository + "/" + (branch == null ? "" : (branch + "/" + (path == null ? "" : encodedPath)));
	}

	protected String getBranch(String repository, HttpServletRequest request) {
		String pi = request.getPathInfo();
		String branch = pi.substring(pi.indexOf(repository) + repository.length() + 1);
		int fs = branch.indexOf('/');
		if (fs > -1) {
			branch = branch.substring(0, fs);
		}
		char c = runtimeManager.getSettings().getChar(Keys.web.forwardSlashCharacter, '/');
		return branch.replace('!', '/').replace(c, '/');
	}

	protected String getPath(String repository, String branch, HttpServletRequest request) {
		String base = repository + "/" + branch;
		String pi = request.getPathInfo().substring(1);
		if (pi.equals(base)) {
			return "";
		}
		String path = pi.substring(pi.indexOf(base) + base.length() + 1);
		if (path.endsWith("/")) {
			path = path.substring(0, path.length() - 1);
		}
		char c = runtimeManager.getSettings().getChar(Keys.web.forwardSlashCharacter, '/');
		return path.replace('!', '/').replace(c, '/');
	}

	protected boolean renderIndex() {
		return false;
	}

	/**
	 * Retrieves the specified resource from the specified branch of the
	 * repository.
	 *
	 * @param request
	 * @param response
	 * @throws javax.servlet.ServletException
	 * @throws java.io.IOException
	 */
	private void processRequest(HttpServletRequest request, HttpServletResponse response)
			throws ServletException, IOException {
		String path = request.getPathInfo();
		if (path.toLowerCase().endsWith(".git")) {
			// forward to url with trailing /
			// this is important for relative pages links
			response.sendRedirect(request.getServletPath() + path + "/");
			return;
		}
		if (path.charAt(0) == '/') {
			// strip leading /
			path = path.substring(1);
		}

		// determine repository and resource from url
		String repository = "";
		Repository r = null;
		int offset = 0;
		while (r == null) {
			int slash = path.indexOf('/', offset);
			if (slash == -1) {
				repository = path;
			} else {
				repository = path.substring(0, slash);
			}
			offset += slash;
			if (offset == 0) {
				offset++;
			}
			r = repositoryManager.getRepository(repository, false);
			if (repository.equals(path)) {
				// either only repository in url or no repository found
				break;
			}
		}

		ServletContext context = request.getSession().getServletContext();

		try {
			if (r == null) {
				// repository not found!
				String mkd = MessageFormat.format(
						"# Error\nSorry, no valid **repository** specified in this url: {0}!",
						path);
				error(response, mkd);
				return;
			}

			// identify the branch
			String branch = getBranch(repository, request);
			if (StringUtils.isEmpty(branch)) {
				branch = r.getBranch();
				if (branch == null) {
					// no branches found!  empty?
					String mkd = MessageFormat.format(
							"# Error\nSorry, no valid **branch** specified in this url: {0}!",
							path);
					error(response, mkd);
				} else {
					// redirect to default branch
					String base = request.getRequestURI();
					String url = base + branch + "/";
					response.sendRedirect(url);
				}
				return;
			}

			// identify the requested path
			String requestedPath = getPath(repository, branch, request);

			// identify the commit
			RevCommit commit = JGitUtils.getCommit(r, branch);
			if (commit == null) {
				// branch not found!
				String mkd = MessageFormat.format(
						"# Error\nSorry, the repository {0} does not have a **{1}** branch!",
						repository, branch);
				error(response, mkd);
				return;
			}


			List<PathModel> pathEntries = JGitUtils.getFilesInPath(r, requestedPath, commit);
			if (pathEntries.isEmpty()) {
				// requested a specific resource
				String file = StringUtils.getLastPathElement(requestedPath);
				try {
					// query Tika for the content type
					Tika tika = new Tika();
					String contentType = tika.detect(file);

					if (contentType == null) {
						// ask the container for the content type
						contentType = context.getMimeType(requestedPath);

						if (contentType == null) {
							// still unknown content type, assume binary
							contentType = "application/octet-stream";
						}
					}

					setContentType(response, contentType);

					if (isTextType(contentType)) {

						// load, interpret, and serve text content as UTF-8
						String [] encodings = runtimeManager.getSettings().getStrings(Keys.web.blobEncodings).toArray(new String[0]);
						String content = JGitUtils.getStringContent(r, commit.getTree(), requestedPath, encodings);
						if (content == null) {
							logger.error("RawServlet Failed to load {} {} {}", repository, commit.getName(), path);
							String str = MessageFormat.format(
									"# Error\nSorry, the requested resource **{0}** was not found.",
									requestedPath);
							response.setStatus(HttpServletResponse.SC_NOT_FOUND);
							error(response, str);
							return;
						}

						byte [] bytes = content.getBytes(Constants.ENCODING);
						response.setContentLength(bytes.length);
						ByteArrayInputStream is = new ByteArrayInputStream(bytes);
						sendContent(response, JGitUtils.getCommitDate(commit), is);

					} else {
						// serve binary content
						String filename = StringUtils.getLastPathElement(requestedPath);
						try {
					    	String userAgent = request.getHeader("User-Agent");
							if (userAgent != null && userAgent.indexOf("MSIE 5.5") > -1) {
							      response.setHeader("Content-Disposition", "filename=\""
							    		  +  URLEncoder.encode(filename, Constants.ENCODING) + "\"");
							} else if (userAgent != null && userAgent.indexOf("MSIE") > -1) {
							      response.setHeader("Content-Disposition", "attachment; filename=\""
							    		  +  URLEncoder.encode(filename, Constants.ENCODING) + "\"");
							} else {
									response.setHeader("Content-Disposition", "attachment; filename=\""
									      + new String(filename.getBytes(Constants.ENCODING), "latin1") + "\"");
							}
						}
						catch (UnsupportedEncodingException e) {
							response.setHeader("Content-Disposition", "attachment; filename=\"" + filename + "\"");
						}

						// stream binary content directly from the repository
						streamFromRepo(response, r, commit, requestedPath);
					}
					return;
				} catch (Exception e) {
					logger.error(null, e);
				}
			} else {
				// path request
				if (!request.getPathInfo().endsWith("/")) {
					// redirect to trailing '/' url
					response.sendRedirect(request.getServletPath() + request.getPathInfo() + "/");
					return;
				}

				if (renderIndex()) {
					// locate and render an index file
					Map<String, String> names = new TreeMap<String, String>();
					for (PathModel entry : pathEntries) {
						names.put(entry.name.toLowerCase(), entry.name);
					}

					List<String> extensions = new ArrayList<String>();
					extensions.add("html");
					extensions.add("htm");

					String content = null;
					for (String ext : extensions) {
						String key = "index." + ext;

						if (names.containsKey(key)) {
							String fileName = names.get(key);
							String fullPath = fileName;
							if (!requestedPath.isEmpty()) {
								fullPath = requestedPath + "/" + fileName;
							}

							String [] encodings = runtimeManager.getSettings().getStrings(Keys.web.blobEncodings).toArray(new String[0]);
							String stringContent = JGitUtils.getStringContent(r, commit.getTree(), fullPath, encodings);
							if (stringContent == null) {
								continue;
							}
							content = stringContent;
							requestedPath = fullPath;
							break;
						}
					}

					response.setContentType("text/html; charset=" + Constants.ENCODING);
					byte [] bytes = content.getBytes(Constants.ENCODING);
					response.setContentLength(bytes.length);

					ByteArrayInputStream is = new ByteArrayInputStream(bytes);
					sendContent(response, JGitUtils.getCommitDate(commit), is);
					return;
				}
			}

			// no content, document list or 404 page
			if (pathEntries.isEmpty()) {
				// default 404 page
				String str = MessageFormat.format(
						"# Error\nSorry, the requested resource **{0}** was not found.",
						requestedPath);
				response.setStatus(HttpServletResponse.SC_NOT_FOUND);
				error(response, str);
				return;
			} else {
				//
				// directory list
				//
				response.setContentType("text/html");
				response.getWriter().append("<style>table th, table td { min-width: 150px; text-align: left; }</style>");
				response.getWriter().append("<table>");
				response.getWriter().append("<thead><tr><th>path</th><th>mode</th><th>size</th></tr>");
				response.getWriter().append("</thead>");
				response.getWriter().append("<tbody>");
				String pattern = "<tr><td><a href=\"{0}/{1}\">{1}</a></td><td>{2}</td><td>{3}</td></tr>";
				final ByteFormat byteFormat = new ByteFormat();
				if (!pathEntries.isEmpty()) {
					if (pathEntries.get(0).path.indexOf('/') > -1) {
						// we are in a subdirectory, add parent directory link
						String pp = URLEncoder.encode(requestedPath, Constants.ENCODING);
						pathEntries.add(0, new PathModel("..", pp + "/..", 0, FileMode.TREE.getBits(), null, null));
					}
				}

				String basePath = request.getServletPath() + request.getPathInfo();
				if (basePath.charAt(basePath.length() - 1) == '/') {
					// strip trailing slash
					basePath = basePath.substring(0, basePath.length() - 1);
				}
				for (PathModel entry : pathEntries) {
					String pp = URLEncoder.encode(entry.name, Constants.ENCODING);
					response.getWriter().append(MessageFormat.format(pattern, basePath, pp,
							JGitUtils.getPermissionsFromMode(entry.mode),
							entry.isFile() ? byteFormat.format(entry.size) : ""));
				}
				response.getWriter().append("</tbody>");
				response.getWriter().append("</table>");
			}
		} catch (Throwable t) {
			logger.error("Failed to write page to client", t);
		} finally {
			r.close();
		}
	}

	protected boolean isTextType(String contentType) {
		if (contentType.startsWith("text/")
				|| "application/json".equals(contentType)
				|| "application/xml".equals(contentType)) {
			return true;
		}
		return false;
	}

	/**
	 * Override all text types to be plain text.
	 *
	 * @param response
	 * @param contentType
	 */
	protected void setContentType(HttpServletResponse response, String contentType) {
		if (isTextType(contentType)) {
			response.setContentType("text/plain");
		} else {
			response.setContentType(contentType);
		}
	}

	private void streamFromRepo(HttpServletResponse response, Repository repository,
			RevCommit commit, String requestedPath) throws IOException {

		response.setDateHeader("Last-Modified", JGitUtils.getCommitDate(commit).getTime());
		response.setHeader("Cache-Control", "public, max-age=3600, must-revalidate");

		RevWalk rw = new RevWalk(repository);
		TreeWalk tw = new TreeWalk(repository);
		try {
			tw.reset();
			tw.addTree(commit.getTree());
			PathFilter f = PathFilter.create(requestedPath);
			tw.setFilter(f);
			tw.setRecursive(true);
			MutableObjectId id = new MutableObjectId();
			ObjectReader reader = tw.getObjectReader();
			while (tw.next()) {
				FileMode mode = tw.getFileMode(0);
				if (mode == FileMode.GITLINK || mode == FileMode.TREE) {
					continue;
				}
				tw.getObjectId(id, 0);

				long len = reader.getObjectSize(id, org.eclipse.jgit.lib.Constants.OBJ_BLOB);
				response.setIntHeader("Content-Length", (int) len);
				ObjectLoader ldr = repository.open(id);
				ldr.copyTo(response.getOutputStream());
			}
		} finally {
			tw.release();
			rw.dispose();
		}

		response.flushBuffer();
	}

	private void sendContent(HttpServletResponse response, Date date, InputStream is) throws ServletException, IOException {
		response.setDateHeader("Last-Modified", date.getTime());
		response.setHeader("Cache-Control", "public, max-age=3600, must-revalidate");
		try {
			byte[] tmp = new byte[8192];
			int len = 0;
			while ((len = is.read(tmp)) > -1) {
				response.getOutputStream().write(tmp, 0, len);
			}
		} finally {
			is.close();
		}
		response.flushBuffer();
	}

	private void error(HttpServletResponse response, String mkd) throws ServletException,
			IOException, ParseException {
		String content = MarkdownUtils.transformMarkdown(mkd);
		response.setContentType("text/html; charset=" + Constants.ENCODING);
		response.getWriter().write(content);
	}

	@Override
	protected void doPost(HttpServletRequest request, HttpServletResponse response)
			throws ServletException, IOException {
		processRequest(request, response);
	}

	@Override
	protected void doGet(HttpServletRequest request, HttpServletResponse response)
			throws ServletException, IOException {
		processRequest(request, response);
	}
}<|MERGE_RESOLUTION|>--- conflicted
+++ resolved
@@ -106,13 +106,6 @@
 
 		String encodedPath = path == null ? "" : path.replace(' ', '-');
 		encodedPath = encodedPath.replace('/', fsc);
-<<<<<<< HEAD
-		try {
-			encodedPath = URLEncoder.encode(encodedPath, "UTF-8");
-		} catch (UnsupportedEncodingException e) {
-		}
-=======
->>>>>>> f010ef67
 		return baseURL + Constants.RAW_PATH + repository + "/" + (branch == null ? "" : (branch + "/" + (path == null ? "" : encodedPath)));
 	}
 
